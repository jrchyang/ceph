>=16.0.0
--------
* mgr-pg_autoscaler: Autoscaler will now start out by scaling each
  pool to have a full complements of pgs from the start and will only
  decrease it when other pools need more pgs due to increased usage.
  This improves out of the box performance of Ceph by allowing more PGs 
  to be created for a given pool.

* New bluestore_rocksdb_options_annex config parameter. Complements
  bluestore_rocksdb_options and allows setting rocksdb options without repeating
  the existing defaults.
* The cephfs addes two new CDentry tags, 'I' --> 'i' and 'L' --> 'l', and
  on-RADOS metadata is no longer backwards compatible after upgraded to Pacific
  or a later release.

* $pid expansion in config paths like `admin_socket` will now properly expand
  to the daemon pid for commands like `ceph-mds` or `ceph-osd`. Previously only
  `ceph-fuse`/`rbd-nbd` expanded `$pid` with the actual daemon pid.

* The allowable options for some "radosgw-admin" commands have been changed.

  * "mdlog-list", "datalog-list", "sync-error-list" no longer accepts
    start and end dates, but does accept a single optional start marker.
  * "mdlog-trim", "datalog-trim", "sync-error-trim" only accept a
    single marker giving the end of the trimmed range.
  * Similarly the date ranges and marker ranges have been removed on
    the RESTful DATALog and MDLog list and trim operations.

* ceph-volume: The ``lvm batch` subcommand received a major rewrite. This closed
  a number of bugs and improves usability in terms of size specification and
  calculation, as well as idempotency behaviour and disk replacement process.
  Please refer to https://docs.ceph.com/en/latest/ceph-volume/lvm/batch/ for
  more detailed information.

* Configuration variables for permitted scrub times have changed.  The legal
  values for ``osd_scrub_begin_hour`` and ``osd_scrub_end_hour`` are 0 - 23.
  The use of 24 is now illegal.  Specifying ``0`` for both values causes every
  hour to be allowed.  The legal vaues for ``osd_scrub_begin_week_day`` and
  ``osd_scrub_end_week_day`` are 0 - 6.  The use of 7 is now illegal.
  Specifying ``0`` for both values causes every day of the week to be allowed.

* Multiple file systems in a single Ceph cluster is now stable. New Ceph clusters
  enable support for multiple file systems by default. Existing clusters
  must still set the "enable_multiple" flag on the fs. Please see the CephFS
  documentation for more information.

* volume/nfs: Recently "ganesha-" prefix from cluster id and nfs-ganesha common
  config object was removed, to ensure consistent namespace across different
  orchestrator backends. Please delete any existing nfs-ganesha clusters prior
  to upgrading and redeploy new clusters after upgrading to Pacific.

* A new health check, DAEMON_OLD_VERSION, will warn if different versions of Ceph are running
  on daemons. It will generate a health error if multiple versions are detected.
  This condition must exist for over mon_warn_older_version_delay (set to 1 week by default) in order for the
  health condition to be triggered.  This allows most upgrades to proceed
  without falsely seeing the warning.  If upgrade is paused for an extended
  time period, health mute can be used like this
  "ceph health mute DAEMON_OLD_VERSION --sticky".  In this case after
  upgrade has finished use "ceph health unmute DAEMON_OLD_VERSION".

* MGR: progress module can now be turned on/off, using the commands:
  ``ceph progress on`` and ``ceph progress off``.
* An AWS-compliant API: "GetTopicAttributes" was added to replace the existing "GetTopic" API. The new API
  should be used to fetch information about topics used for bucket notifications.

* librbd: The shared, read-only parent cache's config option ``immutable_object_cache_watermark`` now has been updated
  to property reflect the upper cache utilization before space is reclaimed. The default ``immutable_object_cache_watermark``
  now is ``0.9``. If the capacity reaches 90% the daemon will delete cold cache.

<<<<<<< HEAD
* Scubs are more aggressive in trying to find more simultaneous possible PGs within osd_max_scrubs limitation.
  It is possible that increasing osd_scrub_sleep may be necessary to maintain client responsiveness.
=======
* OSD: the option ``osd_fast_shutdown_notify_mon`` has been introduced to allow
  the OSD to notify the monitor it is shutting down even if ``osd_fast_shutdown``
  is enabled. This helps with the monitor logs on larger clusters, that may get
  many 'osd.X reported immediately failed by osd.Y' messages, and confuse tools.
>>>>>>> 66b723c8

>=15.0.0
--------

* MON: The cluster log now logs health detail every ``mon_health_to_clog_interval``,
  which has been changed from 1hr to 10min. Logging of health detail will be
  skipped if there is no change in health summary since last known.

* The ``ceph df`` command now lists the number of pgs in each pool.

* Monitors now have config option ``mon_allow_pool_size_one``, which is disabled
  by default. However, if enabled, user now have to pass the
  ``--yes-i-really-mean-it`` flag to ``osd pool set size 1``, if they are really
  sure of configuring pool size 1.

* librbd now inherits the stripe unit and count from its parent image upon creation.
  This can be overridden by specifying different stripe settings during clone creation.

* The balancer is now on by default in upmap mode. Since upmap mode requires
  ``require_min_compat_client`` luminous, new clusters will only support luminous
  and newer clients by default. Existing clusters can enable upmap support by running
  ``ceph osd set-require-min-compat-client luminous``. It is still possible to turn
  the balancer off using the ``ceph balancer off`` command. In earlier versions,
  the balancer was included in the ``always_on_modules`` list, but needed to be
  turned on explicitly using the ``ceph balancer on`` command.

* MGR: the "cloud" mode of the diskprediction module is not supported anymore
  and the ``ceph-mgr-diskprediction-cloud`` manager module has been removed. This
  is because the external cloud service run by ProphetStor is no longer accessible
  and there is no immediate replacement for it at this time. The "local" prediction
  mode will continue to be supported.

* Cephadm: There were a lot of small usability improvements and bug fixes:

  * Grafana when deployed by Cephadm now binds to all network interfaces.
  * ``cephadm check-host`` now prints all detected problems at once.
  * Cephadm now calls ``ceph dashboard set-grafana-api-ssl-verify false``
    when generating an SSL certificate for Grafana.
  * The Alertmanager is now correctly pointed to the Ceph Dashboard
  * ``cephadm adopt`` now supports adopting an Alertmanager
  * ``ceph orch ps`` now supports filtering by service name
  * ``ceph orch host ls`` now marks hosts as offline, if they are not
    accessible.

* Cephadm can now deploy NFS Ganesha services. For example, to deploy NFS with
  a service id of mynfs, that will use the RADOS pool nfs-ganesha and namespace
  nfs-ns::

    ceph orch apply nfs mynfs nfs-ganesha nfs-ns

* Cephadm: ``ceph orch ls --export`` now returns all service specifications in
  yaml representation that is consumable by ``ceph orch apply``. In addition,
  the commands ``orch ps`` and ``orch ls`` now support ``--format yaml`` and
  ``--format json-pretty``.

* CephFS: Automatic static subtree partitioning policies may now be configured
  using the new distributed and random ephemeral pinning extended attributes on
  directories. See the documentation for more information:
  https://docs.ceph.com/docs/master/cephfs/multimds/

* Cephadm: ``ceph orch apply osd`` supports a ``--preview`` flag that prints a preview of
  the OSD specification before deploying OSDs. This makes it possible to
  verify that the specification is correct, before applying it.

* RGW: The ``radosgw-admin`` sub-commands dealing with orphans --
  ``radosgw-admin orphans find``, ``radosgw-admin orphans finish``, and
  ``radosgw-admin orphans list-jobs`` -- have been deprecated. They have
  not been actively maintained and they store intermediate results on
  the cluster, which could fill a nearly-full cluster.  They have been
  replaced by a tool, currently considered experimental,
  ``rgw-orphan-list``.

* RBD: The name of the rbd pool object that is used to store
  rbd trash purge schedule is changed from "rbd_trash_trash_purge_schedule"
  to "rbd_trash_purge_schedule". Users that have already started using
  ``rbd trash purge schedule`` functionality and have per pool or namespace
  schedules configured should copy "rbd_trash_trash_purge_schedule"
  object to "rbd_trash_purge_schedule" before the upgrade and remove
  "rbd_trash_purge_schedule" using the following commands in every RBD
  pool and namespace where a trash purge schedule was previously
  configured::

    rados -p <pool-name> [-N namespace] cp rbd_trash_trash_purge_schedule rbd_trash_purge_schedule
    rados -p <pool-name> [-N namespace] rm rbd_trash_trash_purge_schedule

  or use any other convenient way to restore the schedule after the
  upgrade.

* librbd: The shared, read-only parent cache has been moved to a separate librbd
  plugin. If the parent cache was previously in-use, you must also instruct
  librbd to load the plugin by adding the following to your configuration::

    rbd_plugins = parent_cache

* Monitors now have a config option ``mon_osd_warn_num_repaired``, 10 by default.
  If any OSD has repaired more than this many I/O errors in stored data a
 ``OSD_TOO_MANY_REPAIRS`` health warning is generated.

* Introduce commands that manipulate required client features of a file system::

    ceph fs required_client_features <fs name> add <feature>
    ceph fs required_client_features <fs name> rm <feature>
    ceph fs feature ls

* OSD: A new configuration option ``osd_compact_on_start`` has been added which triggers
  an OSD compaction on start. Setting this option to ``true`` and restarting an OSD
  will result in an offline compaction of the OSD prior to booting.

* OSD: the option named ``bdev_nvme_retry_count`` has been removed. Because
  in SPDK v20.07, there is no easy access to bdev_nvme options, and this
  option is hardly used, so it was removed.

* Now when noscrub and/or nodeep-scrub flags are set globally or per pool,
  scheduled scrubs of the type disabled will be aborted. All user initiated
  scrubs are NOT interrupted.

* Alpine build related script, documentation and test have been removed since
  the most updated APKBUILD script of Ceph is already included by Alpine Linux's
  aports repository.

* fs: Names of new FSs, volumes, subvolumes and subvolume groups can only
  contain alphanumeric and ``-``, ``_`` and ``.`` characters. Some commands
  or CephX credentials may not work with old FSs with non-conformant names.

* It is now possible to specify the initial monitor to contact for Ceph tools
  and daemons using the ``mon_host_override`` config option or
  ``--mon-host-override <ip>`` command-line switch. This generally should only
  be used for debugging and only affects initial communication with Ceph's
  monitor cluster.

* `blacklist` has been replaced with `blocklist` throughout.  The following commands have changed:

  - ``ceph osd blacklist ...`` are now ``ceph osd blocklist ...``
  - ``ceph <tell|daemon> osd.<NNN> dump_blacklist`` is now ``ceph <tell|daemon> osd.<NNN> dump_blocklist``

* The following config options have changed:

  - ``mon osd blacklist default expire`` is now ``mon osd blocklist default expire``
  - ``mon mds blacklist interval`` is now ``mon mds blocklist interval``
  - ``mon mgr blacklist interval`` is now ''mon mgr blocklist interval``
  - ``rbd blacklist on break lock`` is now ``rbd blocklist on break lock``
  - ``rbd blacklist expire seconds`` is now ``rbd blocklist expire seconds``
  - ``mds session blacklist on timeout`` is now ``mds session blocklist on timeout``
  - ``mds session blacklist on evict`` is now ``mds session blocklist on evict``

* CephFS: Compatibility code for old on-disk format of snapshot has been removed.
  Current on-disk format of snapshot was introduced by Mimic release. If there
  are any snapshots created by Ceph release older than Mimic. Before upgrading,
  either delete them all or scrub the whole filesystem:

    ceph daemon <mds of rank 0> scrub_path / force recursive repair
    ceph daemon <mds of rank 0> scrub_path '~mdsdir' force recursive repair

* CephFS: Scrub is supported in multiple active mds setup. MDS rank 0 handles
  scrub commands, and forward scrub to other mds if necessary.

* The following librados API calls have changed:

  - ``rados_blacklist_add`` is now ``rados_blocklist_add``; the former will issue a deprecation warning and be removed in a future release.
  - ``rados.blacklist_add`` is now ``rados.blocklist_add`` in the C++ API.

* The JSON output for the following commands now shows ``blocklist`` instead of ``blacklist``:

  - ``ceph osd dump``
  - ``ceph <tell|daemon> osd.<N> dump_blocklist``

* caps: MON and MDS caps can now be used to restrict client's ability to view
  and operate on specific Ceph file systems. The FS can be specificed using
  ``fsname`` in caps. This also affects subcommand ``fs authorize``, the caps
  produce by it will be specific to the FS name passed in its arguments.

* fs: root_squash flag can be set in MDS caps. It disallows file system
  operations that need write access for clients with uid=0 or gid=0. This
  feature should prevent accidents such as an inadvertent `sudo rm -rf /<path>`.

* fs: "fs authorize" now sets MON cap to "allow <perm> fsname=<fsname>"
      instead of setting it to "allow r" all the time.

* ``ceph pg #.# list_unfound`` output has been enhanced to provide
  might_have_unfound information which indicates which OSDs may
  contain the unfound objects.<|MERGE_RESOLUTION|>--- conflicted
+++ resolved
@@ -67,15 +67,12 @@
   to property reflect the upper cache utilization before space is reclaimed. The default ``immutable_object_cache_watermark``
   now is ``0.9``. If the capacity reaches 90% the daemon will delete cold cache.
 
-<<<<<<< HEAD
 * Scubs are more aggressive in trying to find more simultaneous possible PGs within osd_max_scrubs limitation.
   It is possible that increasing osd_scrub_sleep may be necessary to maintain client responsiveness.
-=======
 * OSD: the option ``osd_fast_shutdown_notify_mon`` has been introduced to allow
   the OSD to notify the monitor it is shutting down even if ``osd_fast_shutdown``
   is enabled. This helps with the monitor logs on larger clusters, that may get
   many 'osd.X reported immediately failed by osd.Y' messages, and confuse tools.
->>>>>>> 66b723c8
 
 >=15.0.0
 --------
