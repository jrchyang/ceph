--- conflicted
+++ resolved
@@ -1,141 +1,4 @@
-<<<<<<< HEAD
 14.2.8
-------
-
-* Ceph will now issue a health warning if a RADOS pool as a ``pg_num``
-  value that is not a power of two.  This can be fixed by adjusting
-  the pool to a nearby power of two::
-
-    ceph osd pool set <pool-name> pg_num <new-pg-num>
-
-  Alternatively, the warning can be silenced with::
-
-    ceph config set global mon_warn_on_pool_pg_num_not_power_of_two false
-
-14.2.4
-------
-
-* In the Zabbix Mgr Module there was a typo in the key being send
-  to Zabbix for PGs in backfill_wait state. The key that was sent
-  was 'wait_backfill' and the correct name is 'backfill_wait'.
-  Update your Zabbix template accordingly so that it accepts the
-  new key being send to Zabbix.
-
-14.2.3
-------
-
-* Nautilus-based librbd clients can now open images on Jewel clusters.
-
-* The RGW "num_rados_handles" has been removed.
-  If you were using a value of "num_rados_handles" greater than 1
-  multiply your current "objecter_inflight_ops" and
-  "objecter_inflight_op_bytes" paramaeters by the old
-  "num_rados_handles" to get the same throttle behavior.
-  
-* The ``bluestore_no_per_pool_stats_tolerance`` config option has been
-  replaced with ``bluestore_fsck_error_on_no_per_pool_stats``
-  (default: false).  The overall default behavior has not changed:
-  fsck will warn but not fail on legacy stores, and repair will
-  convert to per-pool stats.
-
-
-14.2.2
-------
-
-* The no{up,down,in,out} related commands has been revamped.
-  There are now 2 ways to set the no{up,down,in,out} flags:
-  the old 'ceph osd [un]set <flag>' command, which sets cluster-wide flags;
-  and the new 'ceph osd [un]set-group <flags> <who>' command,
-  which sets flags in batch at the granularity of any crush node,
-  or device class.
-
-* RGW: radosgw-admin introduces two subcommands that allow the
-  managing of expire-stale objects that might be left behind after a
-  bucket reshard in earlier versions of RGW. One subcommand lists such
-  objects and the other deletes them. Read the troubleshooting section
-  of the dynamic resharding docs for details.
-
-14.2.5
-------
-
-* The telemetry module now has a 'device' channel, enabled by default, that
-  will report anonymized hard disk and SSD health metrics to telemetry.ceph.com
-  in order to build and improve device failure prediction algorithms.  Because
-  the content of telemetry reports has changed, you will need to either re-opt-in
-  with::
-
-    ceph telemetry on
-
-  You can view exactly what information will be reported first with::
-
-    ceph telemetry show
-    ceph telemetry show device   # specifically show the device channel
-
-  If you are not comfortable sharing device metrics, you can disable that
-  channel first before re-opting-in:
-
-    ceph config set mgr mgr/telemetry/channel_crash false
-    ceph telemetry on
-
-* The telemetry module now reports more information about CephFS file systems,
-  including:
-
-    - how many MDS daemons (in total and per file system)
-    - which features are (or have been) enabled
-    - how many data pools
-    - approximate file system age (year + month of creation)
-    - how many files, bytes, and snapshots
-    - how much metadata is being cached
-
-  We have also added:
-
-    - which Ceph release the monitors are running
-    - whether msgr v1 or v2 addresses are used for the monitors
-    - whether IPv4 or IPv6 addresses are used for the monitors
-    - whether RADOS cache tiering is enabled (and which mode)
-    - whether pools are replicated or erasure coded, and
-      which erasure code profile plugin and parameters are in use
-    - how many hosts are in the cluster, and how many hosts have each type of daemon
-    - whether a separate OSD cluster network is being used
-    - how many RBD pools and images are in the cluster, and how many pools have RBD mirroring enabled
-    - how many RGW daemons, zones, and zonegroups are present; which RGW frontends are in use
-    - aggregate stats about the CRUSH map, like which algorithms are used, how big buckets are, how many rules are defined, and what tunables are in use
-
-  If you had telemetry enabled, you will need to re-opt-in with::
-
-    ceph telemetry on
-
-  You can view exactly what information will be reported first with::
-
-    ceph telemetry show        # see everything
-    ceph telemetry show basic  # basic cluster info (including all of the new info)
-
-* A health warning is now generated if the average osd heartbeat ping
-  time exceeds a configurable threshold for any of the intervals
-  computed.  The OSD computes 1 minute, 5 minute and 15 minute
-  intervals with average, minimum and maximum values.  New configuration
-  option ``mon_warn_on_slow_ping_ratio`` specifies a percentage of
-  ``osd_heartbeat_grace`` to determine the threshold.  A value of zero
-  disables the warning.  New configuration option
- ``mon_warn_on_slow_ping_time`` specified in milliseconds over-rides the
-  computed value, causes a warning
-  when OSD heartbeat pings take longer than the specified amount.
-  New admin command ``ceph daemon mgr.# dump_osd_network [threshold]`` command will
-  list all connections with a ping time longer than the specified threshold or
-  value determined by the config options, for the average for any of the 3 intervals.
-  New admin command ``ceph daemon osd.# dump_osd_network [threshold]`` will
-  do the same but only including heartbeats initiated by the specified OSD.
-
-* New OSD daemon command dump_recovery_reservations which reveals the
-  recovery locks held (in_progress) and waiting in priority queues.
-
-* New OSD daemon command dump_scrub_reservations which reveals the
-  scrub reservations that are held for local (primary) and remote (replica) PGs.
-
-14.2.6
-=======
-14.2.7
->>>>>>> 250a778f
 ------
 
 * The following OSD memory config options related to bluestore cache autotuning can now
@@ -169,4 +32,14 @@
   notification, will now receive the same notifications inside an JSON array
   named 'Records'. Note that this does not affect pulling bucket notification
   from a subscription in a 'pubsub' zone, as these are already wrapped inside
-  that array.+  that array.
+
+* Ceph will now issue a health warning if a RADOS pool as a ``pg_num``
+  value that is not a power of two.  This can be fixed by adjusting
+  the pool to a nearby power of two::
+
+    ceph osd pool set <pool-name> pg_num <new-pg-num>
+
+  Alternatively, the warning can be silenced with::
+
+    ceph config set global mon_warn_on_pool_pg_num_not_power_of_two false