--- conflicted
+++ resolved
@@ -75,10 +75,6 @@
       !is_flushing();
   }
 
-<<<<<<< HEAD
-  bool can_scatter_pin(client_t loner) const {
-    return can_rdlock(-1) || can_wrlock(loner);
-=======
   bool can_scatter_pin(client_t loner) {
     /*
       LOCK : NOT okay because it can MIX and force replicas to journal something
@@ -91,7 +87,6 @@
     return
       get_state() == LOCK_SYNC ||
       get_state() == LOCK_MIX;
->>>>>>> 8a7c95f6
   }
 
   xlist<ScatterLock*>::item *get_updated_item() { return &more()->item_updated; }
