// -*- mode:C++; tab-width:8; c-basic-offset:2; indent-tabs-mode:t -*-
// vim: ts=8 sw=2 smarttab
/*
 * Ceph - scalable distributed file system
 *
 * Copyright (C) 2004-2006 Sage Weil <sage@newdream.net>
 *
 * This is free software; you can redistribute it and/or
 * modify it under the terms of the GNU Lesser General Public
 * License version 2.1, as published by the Free Software
 * Foundation.  See file COPYING.
 *
 */


// unix-ey fs stuff
#include <unistd.h>
#include <sys/types.h>
#include <time.h>
#include <utime.h>
#include <sys/stat.h>
#include <sys/param.h>
#include <fcntl.h>
#include <sys/utsname.h>

#if defined(__linux__)
#include <linux/falloc.h>
#endif

#include <sys/statvfs.h>

#include <iostream>
using namespace std;

#include "common/config.h"

#include "common/version.h"

// ceph stuff

#include "messages/MMonMap.h"

#include "messages/MClientSession.h"
#include "messages/MClientReconnect.h"
#include "messages/MClientRequest.h"
#include "messages/MClientRequestForward.h"
#include "messages/MClientReply.h"
#include "messages/MClientCaps.h"
#include "messages/MClientLease.h"
#include "messages/MClientSnap.h"
#include "messages/MCommandReply.h"
#include "messages/MOSDMap.h"
#include "messages/MClientQuota.h"

#include "messages/MGenericMessage.h"

#include "messages/MMDSMap.h"

#include "mon/MonClient.h"

#include "mds/flock.h"
#include "osd/OSDMap.h"
#include "mon/MonMap.h"

#include "osdc/Filer.h"
#include "osdc/WritebackHandler.h"

#include "common/Cond.h"
#include "common/Mutex.h"
#include "common/perf_counters.h"
#include "common/admin_socket.h"
#include "common/errno.h"

#define dout_subsys ceph_subsys_client

#include "include/lru.h"
#include "include/compat.h"
#include "include/stringify.h"

#include "Client.h"
#include "Inode.h"
#include "Dentry.h"
#include "Dir.h"
#include "ClientSnapRealm.h"
#include "Fh.h"
#include "MetaSession.h"
#include "MetaRequest.h"
#include "ObjecterWriteback.h"

#include "include/assert.h"
#include "include/stat.h"

#undef dout_prefix
#define dout_prefix *_dout << "client." << whoami << " "

#define  tout(cct)       if (!cct->_conf->client_trace.empty()) traceout

// Darwin fails to define this
#ifndef O_RSYNC
#define O_RSYNC 0x0
#endif



void client_flush_set_callback(void *p, ObjectCacher::ObjectSet *oset)
{
  Client *client = static_cast<Client*>(p);
  client->flush_set_callback(oset);
}


// -------------

Client::CommandHook::CommandHook(Client *client) :
  m_client(client)
{
}

bool Client::CommandHook::call(std::string command, cmdmap_t& cmdmap,
			       std::string format, bufferlist& out)
{
  Formatter *f = Formatter::create(format);
  f->open_object_section("result");
  m_client->client_lock.Lock();
  if (command == "mds_requests")
    m_client->dump_mds_requests(f);
  else if (command == "mds_sessions")
    m_client->dump_mds_sessions(f);
  else if (command == "dump_cache")
    m_client->dump_cache(f);
  else if (command == "kick_stale_sessions")
    m_client->_kick_stale_sessions();
  else if (command == "status")
    m_client->dump_status(f);
  else
    assert(0 == "bad command registered");
  m_client->client_lock.Unlock();
  f->close_section();
  f->flush(out);
  delete f;
  return true;
}


// -------------

dir_result_t::dir_result_t(Inode *in)
  : inode(in), offset(0), this_offset(2), next_offset(2),
    release_count(0), ordered_count(0), start_shared_gen(0),
    buffer(0) {
  inode->get();
}

// cons/des

Client::Client(Messenger *m, MonClient *mc)
  : Dispatcher(m->cct),
    logger(NULL),
    m_command_hook(this),
    timer(m->cct, client_lock),
    callback_handle(NULL),
    switch_interrupt_cb(NULL),
    remount_cb(NULL),
    ino_invalidate_cb(NULL),
    dentry_invalidate_cb(NULL),
    getgroups_cb(NULL),
    can_invalidate_dentries(false),
    require_remount(false),
    async_ino_invalidator(m->cct),
    async_dentry_invalidator(m->cct),
    interrupt_finisher(m->cct),
    remount_finisher(m->cct),
    objecter_finisher(m->cct),
    tick_event(NULL),
    monclient(mc), messenger(m), whoami(m->get_myname().num()),
    cap_epoch_barrier(0),
    last_tid(0), oldest_tid(0), last_flush_seq(0),
    initialized(false), authenticated(false),
    mounted(false), unmounting(false),
    local_osd(-1), local_osd_epoch(0),
    unsafe_sync_write(0),
    client_lock("Client::client_lock")
{
  monclient->set_messenger(m);

  cwd = NULL;

  //
  root = 0;

  num_flushing_caps = 0;

  _dir_vxattrs_name_size = _vxattrs_calcu_name_size(_dir_vxattrs);
  _file_vxattrs_name_size = _vxattrs_calcu_name_size(_file_vxattrs);

  lru.lru_set_max(cct->_conf->client_cache_size);
  lru.lru_set_midpoint(cct->_conf->client_cache_mid);

  // file handles
  free_fd_set.insert(10, 1<<30);

  // set up messengers
  messenger = m;

  // osd interfaces
  mdsmap = new MDSMap;
  objecter = new Objecter(cct, messenger, monclient, NULL,
			  0, 0);
  objecter->set_client_incarnation(0);  // client always 0, for now.
  writeback_handler = new ObjecterWriteback(objecter, &objecter_finisher,
					    &client_lock);
  objectcacher = new ObjectCacher(cct, "libcephfs", *writeback_handler, client_lock,
				  client_flush_set_callback,    // all commit callback
				  (void*)this,
				  cct->_conf->client_oc_size,
				  cct->_conf->client_oc_max_objects,
				  cct->_conf->client_oc_max_dirty,
				  cct->_conf->client_oc_target_dirty,
				  cct->_conf->client_oc_max_dirty_age,
				  true);
  objecter_finisher.start();
  filer = new Filer(objecter, &objecter_finisher);
}


Client::~Client()
{
  assert(!client_lock.is_locked());

  tear_down_cache();

  delete objectcacher;
  delete writeback_handler;

  delete filer;
  delete objecter;
  delete mdsmap;

  delete logger;
}






void Client::tear_down_cache()
{
  // fd's
  for (ceph::unordered_map<int, Fh*>::iterator it = fd_map.begin();
       it != fd_map.end();
       ++it) {
    Fh *fh = it->second;
    ldout(cct, 1) << "tear_down_cache forcing close of fh " << it->first << " ino " << fh->inode->ino << dendl;
    put_inode(fh->inode);
    delete fh;
  }
  fd_map.clear();

  // caps!
  // *** FIXME ***

  // empty lru
  lru.lru_set_max(0);
  trim_cache();
  assert(lru.lru_get_size() == 0);

  // close root ino
  assert(inode_map.size() <= 1 + root_parents.size());
  if (root && inode_map.size() == 1 + root_parents.size()) {
    delete root;
    root = 0;
    root_ancestor = 0;
    while (!root_parents.empty()) {
      Inode *in = root_parents.begin()->second;
      root_parents.erase(root_parents.begin());
      delete in;
    }
    inode_map.clear();
  }

  assert(inode_map.empty());
}

inodeno_t Client::get_root_ino()
{
  return root->ino;
}

Inode *Client::get_root()
{
  root->ll_get();
  return root;
}


// debug crapola

void Client::dump_inode(Formatter *f, Inode *in, set<Inode*>& did, bool disconnected)
{
  filepath path;
  in->make_long_path(path);
  ldout(cct, 1) << "dump_inode: "
		<< (disconnected ? "DISCONNECTED ":"")
		<< "inode " << in->ino
		<< " " << path
		<< " ref " << in->get_num_ref()
		<< *in << dendl;

  if (f) {
    f->open_object_section("inode");
    f->dump_stream("path") << path;
    if (disconnected)
      f->dump_int("disconnected", 1);
    in->dump(f);
    f->close_section();
  }

  did.insert(in);
  if (in->dir) {
    ldout(cct, 1) << "  dir " << in->dir << " size " << in->dir->dentries.size() << dendl;
    for (ceph::unordered_map<string, Dentry*>::iterator it = in->dir->dentries.begin();
         it != in->dir->dentries.end();
         ++it) {
      ldout(cct, 1) << "   " << in->ino << " dn " << it->first << " " << it->second << " ref " << it->second->ref << dendl;
      if (f) {
	f->open_object_section("dentry");
	it->second->dump(f);
	f->close_section();
      }	
      if (it->second->inode)
	dump_inode(f, it->second->inode, did, false);
    }
  }
}

void Client::dump_cache(Formatter *f)
{
  set<Inode*> did;

  ldout(cct, 1) << "dump_cache" << dendl;

  if (f)
    f->open_array_section("cache");

  if (root)
    dump_inode(f, root, did, true);

  // make a second pass to catch anything disconnected
  for (ceph::unordered_map<vinodeno_t, Inode*>::iterator it = inode_map.begin();
       it != inode_map.end();
       ++it) {
    if (did.count(it->second))
      continue;
    dump_inode(f, it->second, did, true);
  }

  if (f)
    f->close_section();
}

void Client::dump_status(Formatter *f)
{
  assert(client_lock.is_locked_by_me());

  ldout(cct, 1) << __func__ << dendl;

  const OSDMap *osdmap = objecter->get_osdmap_read();
  const epoch_t osd_epoch = osdmap->get_epoch();
  objecter->put_osdmap_read();

  if (f) {
    f->open_object_section("metadata");
    {
      for (std::map<std::string, std::string>::const_iterator i = metadata.begin();
           i != metadata.end(); ++i) {
        f->dump_string(i->first.c_str(), i->second);
      }
    }
    f->close_section();

    f->dump_int("dentry_count", lru.lru_get_size());
    f->dump_int("dentry_pinned_count", lru.lru_get_num_pinned());
    f->dump_int("inode_count", inode_map.size());
    f->dump_int("mds_epoch", mdsmap->get_epoch());
    f->dump_int("osd_epoch", osd_epoch);
    f->dump_int("osd_epoch_barrier", cap_epoch_barrier);
  }
}

int Client::init()
{
  client_lock.Lock();
  assert(!initialized);

  timer.init();

  objectcacher->start();

  objecter->init();

  // ok!
  messenger->add_dispatcher_tail(objecter);
  messenger->add_dispatcher_tail(this);

  int r = monclient->init();
  if (r < 0) {
    // need to do cleanup because we're in an intermediate init state
    objecter->shutdown();
    timer.shutdown();
    client_lock.Unlock();
    objectcacher->stop();
    monclient->shutdown();
    return r;
  }
  objecter->start();

  monclient->set_want_keys(CEPH_ENTITY_TYPE_MDS | CEPH_ENTITY_TYPE_OSD);
  monclient->sub_want("mdsmap", 0, 0);
  monclient->renew_subs();

  // logger
  PerfCountersBuilder plb(cct, "client", l_c_first, l_c_last);
  plb.add_time_avg(l_c_reply, "reply", "Latency of receiving a reply on metadata request");
  plb.add_time_avg(l_c_lat, "lat", "Latency of processing a metadata request");
  plb.add_time_avg(l_c_wrlat, "wrlat", "Latency of a file data write operation");
  logger = plb.create_perf_counters();
  cct->get_perfcounters_collection()->add(logger);

  client_lock.Unlock();

  cct->_conf->add_observer(this);

  AdminSocket* admin_socket = cct->get_admin_socket();
  int ret = admin_socket->register_command("mds_requests",
					   "mds_requests",
					   &m_command_hook,
					   "show in-progress mds requests");
  if (ret < 0) {
    lderr(cct) << "error registering admin socket command: "
	       << cpp_strerror(-ret) << dendl;
  }
  ret = admin_socket->register_command("mds_sessions",
				       "mds_sessions",
				       &m_command_hook,
				       "show mds session state");
  if (ret < 0) {
    lderr(cct) << "error registering admin socket command: "
	       << cpp_strerror(-ret) << dendl;
  }
  ret = admin_socket->register_command("dump_cache",
				       "dump_cache",
				       &m_command_hook,
				       "show in-memory metadata cache contents");
  if (ret < 0) {
    lderr(cct) << "error registering admin socket command: "
	       << cpp_strerror(-ret) << dendl;
  }
  ret = admin_socket->register_command("kick_stale_sessions",
				       "kick_stale_sessions",
				       &m_command_hook,
				       "kick sessions that were remote reset");
  if (ret < 0) {
    lderr(cct) << "error registering admin socket command: "
	       << cpp_strerror(-ret) << dendl;
  }
  ret = admin_socket->register_command("status",
				       "status",
				       &m_command_hook,
				       "show overall client status");
  if (ret < 0) {
    lderr(cct) << "error registering admin socket command: "
	       << cpp_strerror(-ret) << dendl;
  }

  populate_metadata();

  client_lock.Lock();
  initialized = true;
  client_lock.Unlock();
  return r;
}

void Client::shutdown() 
{
  ldout(cct, 1) << "shutdown" << dendl;

  cct->_conf->remove_observer(this);

  AdminSocket* admin_socket = cct->get_admin_socket();
  admin_socket->unregister_command("mds_requests");
  admin_socket->unregister_command("mds_sessions");
  admin_socket->unregister_command("dump_cache");
  admin_socket->unregister_command("kick_stale_sessions");
  admin_socket->unregister_command("status");

  if (ino_invalidate_cb) {
    ldout(cct, 10) << "shutdown stopping cache invalidator finisher" << dendl;
    async_ino_invalidator.wait_for_empty();
    async_ino_invalidator.stop();
  }

  if (dentry_invalidate_cb) {
    ldout(cct, 10) << "shutdown stopping dentry invalidator finisher" << dendl;
    async_dentry_invalidator.wait_for_empty();
    async_dentry_invalidator.stop();
  }

  if (switch_interrupt_cb) {
    ldout(cct, 10) << "shutdown stopping interrupt finisher" << dendl;
    interrupt_finisher.wait_for_empty();
    interrupt_finisher.stop();
  }

  if (remount_cb) {
    ldout(cct, 10) << "shutdown stopping remount finisher" << dendl;
    remount_finisher.wait_for_empty();
    remount_finisher.stop();
  }

  objectcacher->stop();  // outside of client_lock! this does a join.

  client_lock.Lock();
  assert(initialized);
  initialized = false;
  timer.shutdown();
  objecter->shutdown();
  client_lock.Unlock();

  objecter_finisher.wait_for_empty();
  objecter_finisher.stop();

  monclient->shutdown();

  if (logger) {
    cct->get_perfcounters_collection()->remove(logger);
    delete logger;
    logger = NULL;
  }
}




// ===================
// metadata cache stuff

void Client::trim_cache(bool trim_kernel_dcache)
{
  ldout(cct, 20) << "trim_cache size " << lru.lru_get_size() << " max " << lru.lru_get_max() << dendl;
  unsigned last = 0;
  while (lru.lru_get_size() != last) {
    last = lru.lru_get_size();

    if (lru.lru_get_size() <= lru.lru_get_max())  break;

    // trim!
    Dentry *dn = static_cast<Dentry*>(lru.lru_expire());
    if (!dn)
      break;  // done
    
    trim_dentry(dn);
  }

  if (trim_kernel_dcache && lru.lru_get_size() > lru.lru_get_max())
    _invalidate_kernel_dcache();

  // hose root?
  if (lru.lru_get_size() == 0 && root && root->get_num_ref() == 0 && inode_map.size() == 1 + root_parents.size()) {
    ldout(cct, 15) << "trim_cache trimmed root " << root << dendl;
    delete root;
    root = 0;
    root_ancestor = 0;
    while (!root_parents.empty()) {
      Inode *in = root_parents.begin()->second;
      root_parents.erase(root_parents.begin());
      delete in;
    }
    inode_map.clear();
  }
}

void Client::trim_cache_for_reconnect(MetaSession *s)
{
  mds_rank_t mds = s->mds_num;
  ldout(cct, 20) << "trim_cache_for_reconnect mds." << mds << dendl;

  int trimmed = 0;
  list<Dentry*> skipped;
  while (lru.lru_get_size() > 0) {
    Dentry *dn = static_cast<Dentry*>(lru.lru_expire());
    if (!dn)
      break;

    if ((dn->inode && dn->inode->caps.count(mds)) ||
	dn->dir->parent_inode->caps.count(mds)) {
      trim_dentry(dn);
      trimmed++;
    } else
      skipped.push_back(dn);
  }

  for(list<Dentry*>::iterator p = skipped.begin(); p != skipped.end(); ++p)
    lru.lru_insert_mid(*p);

  ldout(cct, 20) << "trim_cache_for_reconnect mds." << mds
		 << " trimmed " << trimmed << " dentries" << dendl;

  if (s->caps.size() > 0)
    _invalidate_kernel_dcache();
}

void Client::trim_dentry(Dentry *dn)
{
  ldout(cct, 15) << "trim_dentry unlinking dn " << dn->name 
		 << " in dir " << hex << dn->dir->parent_inode->ino 
		 << dendl;
  if (dn->inode) {
    dn->dir->release_count++;
    if (dn->dir->parent_inode->flags & I_COMPLETE) {
      ldout(cct, 10) << " clearing (I_COMPLETE|I_DIR_ORDERED) on "
		     << *dn->dir->parent_inode << dendl;
      dn->dir->parent_inode->flags &= ~(I_COMPLETE | I_DIR_ORDERED);
    }
  }
  unlink(dn, false, false);  // drop dir, drop dentry
}


void Client::update_inode_file_bits(Inode *in,
				    uint64_t truncate_seq, uint64_t truncate_size,
				    uint64_t size,
				    uint64_t time_warp_seq, utime_t ctime,
				    utime_t mtime,
				    utime_t atime,
				    version_t inline_version,
				    bufferlist& inline_data,
				    int issued)
{
  bool warn = false;
  ldout(cct, 10) << "update_inode_file_bits " << *in << " " << ccap_string(issued)
	   << " mtime " << mtime << dendl;
  ldout(cct, 25) << "truncate_seq: mds " << truncate_seq <<  " local "
	   << in->truncate_seq << " time_warp_seq: mds " << time_warp_seq
	   << " local " << in->time_warp_seq << dendl;
  uint64_t prior_size = in->size;

  if (inline_version > in->inline_version) {
    in->inline_data = inline_data;
    in->inline_version = inline_version;
  }

  if (truncate_seq > in->truncate_seq ||
      (truncate_seq == in->truncate_seq && size > in->size)) {
    ldout(cct, 10) << "size " << in->size << " -> " << size << dendl;
    in->size = size;
    in->reported_size = size;
    if (truncate_seq != in->truncate_seq) {
      ldout(cct, 10) << "truncate_seq " << in->truncate_seq << " -> "
	       << truncate_seq << dendl;
      in->truncate_seq = truncate_seq;
      in->oset.truncate_seq = truncate_seq;

      // truncate cached file data
      if (prior_size > size) {
	_invalidate_inode_cache(in, truncate_size, prior_size - truncate_size);
      }
    }

    // truncate inline data
    if (in->inline_version < CEPH_INLINE_NONE) {
      uint32_t len = in->inline_data.length();
      if (size < len)
        in->inline_data.splice(size, len - size);
    }
  }
  if (truncate_seq >= in->truncate_seq &&
      in->truncate_size != truncate_size) {
    if (in->is_file()) {
      ldout(cct, 10) << "truncate_size " << in->truncate_size << " -> "
	       << truncate_size << dendl;
      in->truncate_size = truncate_size;
      in->oset.truncate_size = truncate_size;
    } else {
      ldout(cct, 0) << "Hmmm, truncate_seq && truncate_size changed on non-file inode!" << dendl;
    }
  }
  
  // be careful with size, mtime, atime
  if (issued & (CEPH_CAP_FILE_EXCL|
		CEPH_CAP_FILE_WR|
		CEPH_CAP_FILE_BUFFER|
		CEPH_CAP_AUTH_EXCL|
		CEPH_CAP_XATTR_EXCL)) {
    ldout(cct, 30) << "Yay have enough caps to look at our times" << dendl;
    if (ctime > in->ctime) 
      in->ctime = ctime;
    if (time_warp_seq > in->time_warp_seq) {
      ldout(cct, 10) << "mds time_warp_seq " << time_warp_seq << " on inode " << *in
	       << " is higher than local time_warp_seq "
	       << in->time_warp_seq << dendl;
      //the mds updated times, so take those!
      in->mtime = mtime;
      in->atime = atime;
      in->time_warp_seq = time_warp_seq;
    } else if (time_warp_seq == in->time_warp_seq) {
      //take max times
      if (mtime > in->mtime)
	in->mtime = mtime;
      if (atime > in->atime)
	in->atime = atime;
    } else if (issued & CEPH_CAP_FILE_EXCL) {
      //ignore mds values as we have a higher seq
    } else warn = true;
  } else {
    ldout(cct, 30) << "Don't have enough caps, just taking mds' time values" << dendl;
    if (time_warp_seq >= in->time_warp_seq) {
      in->ctime = ctime;
      in->mtime = mtime;
      in->atime = atime;
      in->time_warp_seq = time_warp_seq;
    } else warn = true;
  }
  if (warn) {
    ldout(cct, 0) << "WARNING: " << *in << " mds time_warp_seq "
	    << time_warp_seq << " is lower than local time_warp_seq "
	    << in->time_warp_seq
	    << dendl;
  }
}

void Client::_fragmap_remove_non_leaves(Inode *in)
{
  for (map<frag_t,int>::iterator p = in->fragmap.begin(); p != in->fragmap.end(); )
    if (!in->dirfragtree.is_leaf(p->first))
      in->fragmap.erase(p++);
    else
      ++p;
}

Inode * Client::add_update_inode(InodeStat *st, utime_t from,
				 MetaSession *session)
{
  Inode *in;
  bool was_new = false;
  if (inode_map.count(st->vino)) {
    in = inode_map[st->vino];
    ldout(cct, 12) << "add_update_inode had " << *in << " caps " << ccap_string(st->cap.caps) << dendl;
  } else {
    in = new Inode(cct, st->vino, &st->layout);
    inode_map[st->vino] = in;
    if (!root) {
      root = in;
      root_ancestor = in;
      cwd = root;
      cwd->get();
    } else if (!mounted) {
      root_parents[root_ancestor] = in;
      root_ancestor = in;
      in->get();
    }

    // immutable bits
    in->ino = st->vino.ino;
    in->snapid = st->vino.snapid;
    in->mode = st->mode & S_IFMT;
    was_new = true;
  }

  in->rdev = st->rdev;
  if (in->is_symlink())
    in->symlink = st->symlink;

  if (was_new)
    ldout(cct, 12) << "add_update_inode adding " << *in << " caps " << ccap_string(st->cap.caps) << dendl;

  if (!st->cap.caps)
    return in;   // as with readdir returning indoes in different snaprealms (no caps!)

  // only update inode if mds info is strictly newer, or it is the same and projected (odd).
  bool updating_inode = false;
  int issued = 0;
  if (st->version == 0 ||
      (in->version & ~1) < st->version) {
    updating_inode = true;

    int implemented = 0;
    issued = in->caps_issued(&implemented) | in->caps_dirty();
    issued |= implemented;

    in->version = st->version;

    if ((issued & CEPH_CAP_AUTH_EXCL) == 0) {
      in->mode = st->mode;
      in->uid = st->uid;
      in->gid = st->gid;
    }

    if ((issued & CEPH_CAP_LINK_EXCL) == 0) {
      in->nlink = st->nlink;
    }

    in->dirstat = st->dirstat;
    in->rstat = st->rstat;

    if (in->is_dir()) {
      in->dir_layout = st->dir_layout;
      ldout(cct, 20) << " dir hash is " << (int)in->dir_layout.dl_dir_hash << dendl;
    }

    if (st->quota.is_enable() ^ in->quota.is_enable())
      invalidate_quota_tree(in);
    in->quota = st->quota;

    in->layout = st->layout;

    update_inode_file_bits(in, st->truncate_seq, st->truncate_size, st->size,
			   st->time_warp_seq, st->ctime, st->mtime, st->atime,
			   st->inline_version, st->inline_data,
			   issued);
  } else if (st->inline_version > in->inline_version) {
    in->inline_data = st->inline_data;
    in->inline_version = st->inline_version;
  }

  if ((in->xattr_version  == 0 || !(issued & CEPH_CAP_XATTR_EXCL)) &&
      st->xattrbl.length() &&
      st->xattr_version > in->xattr_version) {
    bufferlist::iterator p = st->xattrbl.begin();
    ::decode(in->xattrs, p);
    in->xattr_version = st->xattr_version;
  }

  // move me if/when version reflects fragtree changes.
  if (in->dirfragtree != st->dirfragtree) {
    in->dirfragtree = st->dirfragtree;
    _fragmap_remove_non_leaves(in);
  }

  if (in->snapid == CEPH_NOSNAP) {
    add_update_cap(in, session, st->cap.cap_id, st->cap.caps, st->cap.seq, st->cap.mseq, inodeno_t(st->cap.realm), st->cap.flags);
    if (in->auth_cap && in->auth_cap->session == session)
      in->max_size = st->max_size;
  } else
    in->snap_caps |= st->cap.caps;

  // setting I_COMPLETE needs to happen after adding the cap
  if (updating_inode &&
      in->is_dir() &&
      (st->cap.caps & CEPH_CAP_FILE_SHARED) &&
      (issued & CEPH_CAP_FILE_EXCL) == 0 &&
      in->dirstat.nfiles == 0 &&
      in->dirstat.nsubdirs == 0) {
    ldout(cct, 10) << " marking (I_COMPLETE|I_DIR_ORDERED) on empty dir " << *in << dendl;
    in->flags |= I_COMPLETE | I_DIR_ORDERED;
    if (in->dir) {
      ldout(cct, 10) << " dir is open on empty dir " << in->ino << " with "
		     << in->dir->dentry_list.size() << " entries, marking all dentries null" << dendl;
      for (xlist<Dentry*>::iterator p = in->dir->dentry_list.begin();
	   !p.end();
	   ++p) {
	unlink(*p, true, true);  // keep dir, keep dentry
      }
      if (in->dir->dentry_list.empty())
	close_dir(in->dir);
    }
  }

  return in;
}


/*
 * insert_dentry_inode - insert + link a single dentry + inode into the metadata cache.
 */
Dentry *Client::insert_dentry_inode(Dir *dir, const string& dname, LeaseStat *dlease, 
				    Inode *in, utime_t from, MetaSession *session,
				    Dentry *old_dentry)
{
  Dentry *dn = NULL;
  if (dir->dentries.count(dname))
    dn = dir->dentries[dname];

  ldout(cct, 12) << "insert_dentry_inode '" << dname << "' vino " << in->vino()
		 << " in dir " << dir->parent_inode->vino() << " dn " << dn
		 << dendl;

  if (dn && dn->inode) {
    if (dn->inode->vino() == in->vino()) {
      touch_dn(dn);
      ldout(cct, 12) << " had dentry " << dname
	       << " with correct vino " << dn->inode->vino()
	       << dendl;
    } else {
      ldout(cct, 12) << " had dentry " << dname
	       << " with WRONG vino " << dn->inode->vino()
	       << dendl;
      unlink(dn, true, true);  // keep dir, keep dentry
    }
  }
  
  if (!dn || dn->inode == 0) {
    in->get();
    if (old_dentry) {
      if (old_dentry->dir != dir) {
	old_dentry->dir->ordered_count++;
	if (old_dentry->dir->parent_inode->flags & I_DIR_ORDERED) {
	  ldout(cct, 10) << " clearing I_DIR_ORDERED on "
			 << *old_dentry->dir->parent_inode << dendl;
	  old_dentry->dir->parent_inode->flags &= ~I_DIR_ORDERED;
	}
      }
      unlink(old_dentry, dir == old_dentry->dir, false);  // drop dentry, keep dir open if its the same dir
    }
    dir->ordered_count++;
    if (dir->parent_inode->flags & I_DIR_ORDERED) {
	ldout(cct, 10) << " clearing I_DIR_ORDERED on " << *dir->parent_inode << dendl;
	dir->parent_inode->flags &= ~I_DIR_ORDERED;
    }
    dn = link(dir, dname, in, dn);
    put_inode(in);
  }

  update_dentry_lease(dn, dlease, from, session);
  return dn;
}

void Client::update_dentry_lease(Dentry *dn, LeaseStat *dlease, utime_t from, MetaSession *session)
{
  utime_t dttl = from;
  dttl += (float)dlease->duration_ms / 1000.0;
  
  assert(dn && dn->inode);

  if (dlease->mask & CEPH_LOCK_DN) {
    if (dttl > dn->lease_ttl) {
      ldout(cct, 10) << "got dentry lease on " << dn->name
	       << " dur " << dlease->duration_ms << "ms ttl " << dttl << dendl;
      dn->lease_ttl = dttl;
      dn->lease_mds = session->mds_num;
      dn->lease_seq = dlease->seq;
      dn->lease_gen = session->cap_gen;
    }
  }
  dn->cap_shared_gen = dn->dir->parent_inode->shared_gen;
}


/*
 * update MDS location cache for a single inode
 */
void Client::update_dir_dist(Inode *in, DirStat *dst)
{
  // auth
  ldout(cct, 20) << "got dirfrag map for " << in->ino << " frag " << dst->frag << " to mds " << dst->auth << dendl;
  if (dst->auth >= 0) {
    in->fragmap[dst->frag] = dst->auth;
  } else {
    in->fragmap.erase(dst->frag);
  }
  if (!in->dirfragtree.is_leaf(dst->frag)) {
    in->dirfragtree.force_to_leaf(cct, dst->frag);
    _fragmap_remove_non_leaves(in);
  }

  // replicated
  in->dir_replicated = !dst->dist.empty();  // FIXME that's just one frag!
  
  // dist
  /*
  if (!st->dirfrag_dist.empty()) {   // FIXME
    set<int> dist = st->dirfrag_dist.begin()->second;
    if (dist.empty() && !in->dir_contacts.empty())
      ldout(cct, 9) << "lost dist spec for " << in->ino 
              << " " << dist << dendl;
    if (!dist.empty() && in->dir_contacts.empty()) 
      ldout(cct, 9) << "got dist spec for " << in->ino 
              << " " << dist << dendl;
    in->dir_contacts = dist;
  }
  */
}

/*
 * insert results from readdir or lssnap into the metadata cache.
 */
void Client::insert_readdir_results(MetaRequest *request, MetaSession *session, Inode *diri) {

  MClientReply *reply = request->reply;
  ConnectionRef con = request->reply->get_connection();
  uint64_t features = con->get_features();

  assert(request->readdir_result.empty());

  // the extra buffer list is only set for readdir and lssnap replies
  bufferlist::iterator p = reply->get_extra_bl().begin();
  if (!p.end()) {
    // snapdir?
    if (request->head.op == CEPH_MDS_OP_LSSNAP) {
      assert(diri);
      diri = open_snapdir(diri);
    }

    // only open dir if we're actually adding stuff to it!
    Dir *dir = diri->open_dir();
    assert(dir);

    // dirstat
    DirStat dst(p);
    __u32 numdn;
    __u8 complete, end;
    ::decode(numdn, p);
    ::decode(end, p);
    ::decode(complete, p);

    frag_t fg = request->readdir_frag;
    uint64_t readdir_offset = request->readdir_offset;
    string readdir_start = request->readdir_start;
    if (fg != dst.frag) {
      ldout(cct, 10) << "insert_trace got new frag " << fg << " -> " << dst.frag << dendl;
      fg = dst.frag;
      if (fg.is_leftmost())
	readdir_offset = 2;
      else
	readdir_offset = 0;
      readdir_start.clear();
    }

    ldout(cct, 10) << __func__ << " " << numdn << " readdir items, end=" << (int)end
		   << ", offset " << readdir_offset
		   << ", readdir_start " << readdir_start << dendl;

    request->readdir_reply_frag = fg;
    request->readdir_end = end;
    request->readdir_num = numdn;

    string dname;
    LeaseStat dlease;
    for (unsigned i=0; i<numdn; i++) {
      ::decode(dname, p);
      ::decode(dlease, p);
      InodeStat ist(p, features);

      ldout(cct, 15) << "" << i << ": '" << dname << "'" << dendl;

      Inode *in = add_update_inode(&ist, request->sent_stamp, session);
      Dentry *dn;
      if (diri->dir->dentries.count(dname)) {
	Dentry *olddn = diri->dir->dentries[dname];
	if (olddn->inode != in) {
	  // replace incorrect dentry
	  unlink(olddn, true, true);  // keep dir, dentry
	  dn = link(dir, dname, in, olddn);
	  assert(dn == olddn);
	} else {
	  // keep existing dn
	  dn = olddn;
	  touch_dn(dn);
	  dn->item_dentry_list.move_to_back();
	}
      } else {
	// new dn
	dn = link(dir, dname, in, NULL);
      }
      update_dentry_lease(dn, &dlease, request->sent_stamp, session);
      dn->offset = dir_result_t::make_fpos(fg, i + readdir_offset);

      // add to cached result list
      in->get();
      request->readdir_result.push_back(pair<string,Inode*>(dname, in));

      ldout(cct, 15) << __func__ << "  " << hex << dn->offset << dec << ": '" << dname << "' -> " << in->ino << dendl;
    }
    request->readdir_last_name = dname;

    if (dir->is_empty())
      close_dir(dir);
  }
}

/** insert_trace
 *
 * insert a trace from a MDS reply into the cache.
 */
Inode* Client::insert_trace(MetaRequest *request, MetaSession *session)
{
  MClientReply *reply = request->reply;

  ldout(cct, 10) << "insert_trace from " << request->sent_stamp << " mds." << session->mds_num
	   << " is_target=" << (int)reply->head.is_target
	   << " is_dentry=" << (int)reply->head.is_dentry
	   << dendl;

  bufferlist::iterator p = reply->get_trace_bl().begin();
  if (request->got_unsafe) {
    ldout(cct, 10) << "insert_trace -- already got unsafe; ignoring" << dendl;
    assert(p.end());
    return NULL;
  }

  if (p.end()) {
    ldout(cct, 10) << "insert_trace -- no trace" << dendl;

    Dentry *d = request->dentry();
    if (d && d->dir) {
      d->dir->release_count++;
      if (d->dir->parent_inode->flags & I_COMPLETE) {
	ldout(cct, 10) << " clearing (I_COMPLETE|I_DIR_ORDERED) on " << *d->dir->parent_inode << dendl;
	d->dir->parent_inode->flags &= ~(I_COMPLETE | I_DIR_ORDERED);
      }
    }

    if (d && reply->get_result() == 0) {
      if (request->head.op == CEPH_MDS_OP_RENAME) {
	// rename
	Dentry *od = request->old_dentry();
	ldout(cct, 10) << " unlinking rename src dn " << od << " for traceless reply" << dendl;
	assert(od);
	unlink(od, true, true);  // keep dir, dentry
      } else if (request->head.op == CEPH_MDS_OP_RMDIR ||
		 request->head.op == CEPH_MDS_OP_UNLINK) {
	// unlink, rmdir
	ldout(cct, 10) << " unlinking unlink/rmdir dn " << d << " for traceless reply" << dendl;
	unlink(d, true, true);  // keep dir, dentry
      }
    }
    return NULL;
  }

  ConnectionRef con = request->reply->get_connection();
  uint64_t features = con->get_features();
  ldout(cct, 10) << " features 0x" << hex << features << dec << dendl;

  // snap trace
  if (reply->snapbl.length())
    update_snap_trace(reply->snapbl);

  ldout(cct, 10) << " hrm " 
	   << " is_target=" << (int)reply->head.is_target
	   << " is_dentry=" << (int)reply->head.is_dentry
	   << dendl;

  InodeStat dirst;
  DirStat dst;
  string dname;
  LeaseStat dlease;
  InodeStat ist;

  if (reply->head.is_dentry) {
    dirst.decode(p, features);
    dst.decode(p);
    ::decode(dname, p);
    ::decode(dlease, p);
  }

  Inode *in = 0;
  if (reply->head.is_target) {
    ist.decode(p, features);

    in = add_update_inode(&ist, request->sent_stamp, session);
  }

  if (reply->head.is_dentry) {
    Inode *diri = add_update_inode(&dirst, request->sent_stamp, session);
    update_dir_dist(diri, &dst);  // dir stat info is attached to ..

    if (in) {
      Dir *dir = diri->open_dir();
      insert_dentry_inode(dir, dname, &dlease, in, request->sent_stamp, session,
                          ((request->head.op == CEPH_MDS_OP_RENAME) ?
                                        request->old_dentry() : NULL));
    } else {
      if (diri->dir && diri->dir->dentries.count(dname)) {
	Dentry *dn = diri->dir->dentries[dname];
	if (dn->inode) {
	  diri->dir->ordered_count++;
	  if (diri->flags & I_DIR_ORDERED) {
	    ldout(cct, 10) << " clearing I_DIR_ORDERED on " << *diri << dendl;
	    diri->flags &= ~I_DIR_ORDERED;
	  }
	  unlink(dn, true, true);  // keep dir, dentry
	}
      }
    }
  } else if (reply->head.op == CEPH_MDS_OP_LOOKUPSNAP ||
	     reply->head.op == CEPH_MDS_OP_MKSNAP) {
    ldout(cct, 10) << " faking snap lookup weirdness" << dendl;
    // fake it for snap lookup
    vinodeno_t vino = ist.vino;
    vino.snapid = CEPH_SNAPDIR;
    assert(inode_map.count(vino));
    Inode *diri = inode_map[vino];
    
    string dname = request->path.last_dentry();
    
    LeaseStat dlease;
    dlease.duration_ms = 0;

    if (in) {
      Dir *dir = diri->open_dir();
      insert_dentry_inode(dir, dname, &dlease, in, request->sent_stamp, session);
    } else {
      if (diri->dir && diri->dir->dentries.count(dname)) {
	Dentry *dn = diri->dir->dentries[dname];
	if (dn->inode)
	  unlink(dn, true, true);  // keep dir, dentry
      }
    }
  }

  if (in) {
    if (reply->head.op == CEPH_MDS_OP_READDIR ||
	reply->head.op == CEPH_MDS_OP_LSSNAP)
      insert_readdir_results(request, session, in);

    if (request->dentry() == NULL && in != request->inode()) {
      // pin the target inode if its parent dentry is not pinned
      request->set_other_inode(in);
    }
  }

  request->target = in;
  return in;
}

// -------

mds_rank_t Client::choose_target_mds(MetaRequest *req) 
{
  mds_rank_t mds = MDS_RANK_NONE;
  __u32 hash = 0;
  bool is_hash = false;

  Inode *in = NULL;
  Dentry *de = NULL;
  Cap *cap = NULL;

  if (req->resend_mds >= 0) {
    mds = req->resend_mds;
    req->resend_mds = -1;
    ldout(cct, 10) << "choose_target_mds resend_mds specified as mds." << mds << dendl;
    goto out;
  }

  if (cct->_conf->client_use_random_mds)
    goto random_mds;

  in = req->inode();
  de = req->dentry();
  if (in) {
    ldout(cct, 20) << "choose_target_mds starting with req->inode " << *in << dendl;
    if (req->path.depth()) {
      hash = in->hash_dentry_name(req->path[0]);
      ldout(cct, 20) << "choose_target_mds inode dir hash is " << (int)in->dir_layout.dl_dir_hash
	       << " on " << req->path[0]
	       << " => " << hash << dendl;
      is_hash = true;
    }
  } else if (de) {
    if (de->inode) {
      in = de->inode;
      ldout(cct, 20) << "choose_target_mds starting with req->dentry inode " << *in << dendl;
    } else {
      in = de->dir->parent_inode;
      hash = in->hash_dentry_name(de->name);
      ldout(cct, 20) << "choose_target_mds dentry dir hash is " << (int)in->dir_layout.dl_dir_hash
	       << " on " << de->name
	       << " => " << hash << dendl;
      is_hash = true;
    }
  }
  if (in) {
    if (in->snapid != CEPH_NOSNAP) {
      ldout(cct, 10) << "choose_target_mds " << *in << " is snapped, using nonsnap parent" << dendl;
      while (in->snapid != CEPH_NOSNAP) {
        if (in->snapid == CEPH_SNAPDIR)
  	in = in->snapdir_parent;
        else if (!in->dn_set.empty())
          /* In most cases there will only be one dentry, so getting it
           * will be the correct action. If there are multiple hard links,
           * I think the MDS should be able to redirect as needed*/
  	in = in->get_first_parent()->dir->parent_inode;
        else {
          ldout(cct, 10) << "got unlinked inode, can't look at parent" << dendl;
          break;
        }
      }
      is_hash = false;
    }
  
    ldout(cct, 20) << "choose_target_mds " << *in << " is_hash=" << is_hash
             << " hash=" << hash << dendl;
  
    if (is_hash && S_ISDIR(in->mode) && !in->dirfragtree.empty()) {
      frag_t fg = in->dirfragtree[hash];
      if (in->fragmap.count(fg)) {
        mds = in->fragmap[fg];
        ldout(cct, 10) << "choose_target_mds from dirfragtree hash" << dendl;
        goto out;
      }
    }
  
    if (req->auth_is_best())
      cap = in->auth_cap;
    if (!cap && !in->caps.empty())
      cap = in->caps.begin()->second;
    if (!cap)
      goto random_mds;
    mds = cap->session->mds_num;
    ldout(cct, 10) << "choose_target_mds from caps on inode " << *in << dendl;
  
    goto out;
  }

random_mds:
  if (mds < 0) {
    mds = mdsmap->get_random_up_mds();
    ldout(cct, 10) << "did not get mds through better means, so chose random mds " << mds << dendl;
  }

out:
  ldout(cct, 20) << "mds is " << mds << dendl;
  return mds;
}


void Client::connect_mds_targets(mds_rank_t mds)
{
  ldout(cct, 10) << "connect_mds_targets for mds." << mds << dendl;
  assert(mds_sessions.count(mds));
  const MDSMap::mds_info_t& info = mdsmap->get_mds_info(mds);
  for (set<mds_rank_t>::const_iterator q = info.export_targets.begin();
       q != info.export_targets.end();
       ++q) {
    if (mds_sessions.count(*q) == 0 &&
	mdsmap->is_clientreplay_or_active_or_stopping(*q)) {
      ldout(cct, 10) << "check_mds_sessions opening mds." << mds
		     << " export target mds." << *q << dendl;
      _open_mds_session(*q);
    }
  }
}

void Client::dump_mds_sessions(Formatter *f)
{
  f->dump_int("id", get_nodeid().v);
  f->open_array_section("sessions");
  for (map<mds_rank_t,MetaSession*>::const_iterator p = mds_sessions.begin(); p != mds_sessions.end(); ++p) {
    f->open_object_section("session");
    p->second->dump(f);
    f->close_section();
  }
  f->close_section();
  f->dump_int("mdsmap_epoch", mdsmap->get_epoch());
}
void Client::dump_mds_requests(Formatter *f)
{
  for (map<ceph_tid_t, MetaRequest*>::iterator p = mds_requests.begin();
       p != mds_requests.end();
       ++p) {
    f->open_object_section("request");
    p->second->dump(f);
    f->close_section();
  }
}

int Client::verify_reply_trace(int r,
			       MetaRequest *request, MClientReply *reply,
			       Inode **ptarget, bool *pcreated,
			       int uid, int gid)
{
  // check whether this request actually did the create, and set created flag
  bufferlist extra_bl;
  inodeno_t created_ino;
  bool got_created_ino = false;
  ceph::unordered_map<vinodeno_t, Inode*>::iterator p;

  extra_bl.claim(reply->get_extra_bl());
  if (extra_bl.length() >= 8) {
    // if the extra bufferlist has a buffer, we assume its the created inode
    // and that this request to create succeeded in actually creating
    // the inode (won the race with other create requests)
    ::decode(created_ino, extra_bl);
    got_created_ino = true;
    ldout(cct, 10) << "make_request created ino " << created_ino << dendl;
  }

  if (pcreated)
    *pcreated = got_created_ino;

  if (request->target) {
    *ptarget = request->target;
    ldout(cct, 20) << "make_request target is " << *request->target << dendl;
  } else {
    if (got_created_ino && (p = inode_map.find(vinodeno_t(created_ino, CEPH_NOSNAP))) != inode_map.end()) {
      (*ptarget) = p->second;
      ldout(cct, 20) << "make_request created, target is " << **ptarget << dendl;
    } else {
      // we got a traceless reply, and need to look up what we just
      // created.  for now, do this by name.  someday, do this by the
      // ino... which we know!  FIXME.
      Inode *target = 0;  // ptarget may be NULL
      Dentry *d = request->dentry();
      if (d) {
	if (d->dir) {
	  ldout(cct, 10) << "make_request got traceless reply, looking up #"
			 << d->dir->parent_inode->ino << "/" << d->name
			 << " got_ino " << got_created_ino
			 << " ino " << created_ino
			 << dendl;
	  r = _do_lookup(d->dir->parent_inode, d->name, &target);
	} else {
	  // if the dentry is not linked, just do our best. see #5021.
	  assert(0 == "how did this happen?  i want logs!");
	}
      } else {
	Inode *in = request->inode();
	ldout(cct, 10) << "make_request got traceless reply, forcing getattr on #"
		       << in->ino << dendl;
	r = _getattr(in, request->regetattr_mask, uid, gid, true);
	target = in;
      }
      if (r >= 0) {
	if (ptarget)
	  *ptarget = target;

	// verify ino returned in reply and trace_dist are the same
	if (got_created_ino &&
	    created_ino.val != target->ino.val) {
	  ldout(cct, 5) << "create got ino " << created_ino << " but then failed on lookup; EINTR?" << dendl;
	  r = -EINTR;
	}
      }
    }
  }

  return r;
}


/**
 * make a request
 *
 * Blocking helper to make an MDS request.
 *
 * If the ptarget flag is set, behavior changes slightly: the caller
 * expects to get a pointer to the inode we are creating or operating
 * on.  As a result, we will follow up any traceless mutation reply
 * with a getattr or lookup to transparently handle a traceless reply
 * from the MDS (as when the MDS restarts and the client has to replay
 * a request).
 *
 * @param request the MetaRequest to execute
 * @param uid uid to execute as
 * @param gid gid to execute as
 * @param ptarget [optional] address to store a pointer to the target inode we want to create or operate on
 * @param pcreated [optional; required if ptarget] where to store a bool of whether our create atomically created a file
 * @param use_mds [optional] prefer a specific mds (-1 for default)
 * @param pdirbl [optional; disallowed if ptarget] where to pass extra reply payload to the caller
 */
int Client::make_request(MetaRequest *request, 
			 int uid, int gid, 
			 Inode **ptarget, bool *pcreated,
			 int use_mds,
			 bufferlist *pdirbl)
{
  int r = 0;

  // assign a unique tid
  ceph_tid_t tid = ++last_tid;
  request->set_tid(tid);

  // and timestamp
  request->op_stamp = ceph_clock_now(NULL);

  // make note
  mds_requests[tid] = request->get();
  if (oldest_tid == 0 && request->get_op() != CEPH_MDS_OP_SETFILELOCK)\
    oldest_tid = tid;

  if (uid < 0) {
    uid = geteuid();
    gid = getegid();
  }
  request->set_caller_uid(uid);
  request->set_caller_gid(gid);

  if (cct->_conf->client_inject_fixed_oldest_tid) {
    ldout(cct, 20) << __func__ << " injecting fixed oldest_client_tid(1)" << dendl;
    request->set_oldest_client_tid(1);
  } else {
    request->set_oldest_client_tid(oldest_tid);
  }

  // hack target mds?
  if (use_mds >= 0)
    request->resend_mds = use_mds;

  while (1) {
    if (request->aborted)
      break;

    // set up wait cond
    Cond caller_cond;
    request->caller_cond = &caller_cond;

    // choose mds
    mds_rank_t mds = choose_target_mds(request);
    if (mds < MDS_RANK_NONE || !mdsmap->is_active_or_stopping(mds)) {
      ldout(cct, 10) << " target mds." << mds << " not active, waiting for new mdsmap" << dendl;
      wait_on_list(waiting_for_mdsmap);
      continue;
    }

    // open a session?
    MetaSession *session = NULL;
    if (!have_open_session(mds)) {
      if (!mdsmap->is_active_or_stopping(mds)) {
	ldout(cct, 10) << "no address for mds." << mds << ", waiting for new mdsmap" << dendl;
	wait_on_list(waiting_for_mdsmap);

	if (!mdsmap->is_active_or_stopping(mds)) {
	  ldout(cct, 10) << "hmm, still have no address for mds." << mds << ", trying a random mds" << dendl;
	  request->resend_mds = mdsmap->get_random_up_mds();
	  continue;
	}
      }
      
      session = _get_or_open_mds_session(mds);

      // wait
      if (session->state == MetaSession::STATE_OPENING) {
	ldout(cct, 10) << "waiting for session to mds." << mds << " to open" << dendl;
	wait_on_context_list(session->waiting_for_open);
	continue;
      }

      if (!have_open_session(mds))
	continue;
    } else {
      session = mds_sessions[mds];
    }

    // send request.
    send_request(request, session);

    // wait for signal
    ldout(cct, 20) << "awaiting reply|forward|kick on " << &caller_cond << dendl;
    request->kick = false;
    while (!request->reply &&         // reply
	   request->resend_mds < 0 && // forward
	   !request->kick)
      caller_cond.Wait(client_lock);
    request->caller_cond = NULL;

    // did we get a reply?
    if (request->reply) 
      break;
  }

  if (!request->reply) {
    assert(request->aborted);
    assert(!request->got_unsafe);
    request->item.remove_myself();
    unregister_request(request);
    put_request(request); // ours
    return -ETIMEDOUT;
  }

  // got it!
  MClientReply *reply = request->reply;
  request->reply = NULL;
  r = reply->get_result();
  if (r >= 0)
    request->success = true;

  // kick dispatcher (we've got it!)
  assert(request->dispatch_cond);
  request->dispatch_cond->Signal();
  ldout(cct, 20) << "sendrecv kickback on tid " << tid << " " << request->dispatch_cond << dendl;
  request->dispatch_cond = 0;
  
  if (r >= 0 && ptarget)
    r = verify_reply_trace(r, request, reply, ptarget, pcreated, uid, gid);

  if (pdirbl)
    pdirbl->claim(reply->get_extra_bl());

  // -- log times --
  utime_t lat = ceph_clock_now(cct);
  lat -= request->sent_stamp;
  ldout(cct, 20) << "lat " << lat << dendl;
  logger->tinc(l_c_lat, lat);
  logger->tinc(l_c_reply, lat);

  put_request(request);

  reply->put();
  return r;
}

void Client::unregister_request(MetaRequest *req)
{
  mds_requests.erase(req->tid);
  if (req->tid == oldest_tid) {
    map<ceph_tid_t, MetaRequest*>::iterator p = mds_requests.upper_bound(oldest_tid);
    while (true) {
      if (p == mds_requests.end()) {
	oldest_tid = 0;
	break;
      }
      if (p->second->get_op() != CEPH_MDS_OP_SETFILELOCK) {
	oldest_tid = p->first;
	break;
      }
      ++p;
    }
  }
  put_request(req);
}

void Client::put_request(MetaRequest *request)
{
  if (request->_put()) {
    if (request->inode())
      put_inode(request->take_inode());
    if (request->old_inode())
      put_inode(request->take_old_inode());
    int op = -1;
    if (request->success)
      op = request->get_op();
    Inode *other_in = request->take_other_inode();
    delete request;

    if (other_in) {
      if (other_in->dir &&
	  (op == CEPH_MDS_OP_RMDIR || op == CEPH_MDS_OP_RENAME))
	_try_to_trim_inode(other_in);
      put_inode(other_in);
    }
  }
}

int Client::encode_inode_release(Inode *in, MetaRequest *req,
			 mds_rank_t mds, int drop,
			 int unless, int force)
{
  ldout(cct, 20) << "encode_inode_release enter(in:" << *in << ", req:" << req
	   << " mds:" << mds << ", drop:" << drop << ", unless:" << unless
	   << ", have:" << ", force:" << force << ")" << dendl;
  int released = 0;
  if (in->caps.count(mds)) {
    Cap *caps = in->caps[mds];
    drop &= ~(in->dirty_caps | get_caps_used(in));
    if ((drop & caps->issued) &&
	!(unless & caps->issued)) {
      ldout(cct, 25) << "Dropping caps. Initial " << ccap_string(caps->issued) << dendl;
      caps->issued &= ~drop;
      caps->implemented &= ~drop;
      released = 1;
      force = 1;
      ldout(cct, 25) << "Now have: " << ccap_string(caps->issued) << dendl;
    }
    if (force) {
      ceph_mds_request_release rel;
      rel.ino = in->ino;
      rel.cap_id = caps->cap_id;
      rel.seq = caps->seq;
      rel.issue_seq = caps->issue_seq;
      rel.mseq = caps->mseq;
      rel.caps = caps->implemented;
      rel.wanted = caps->wanted;
      rel.dname_len = 0;
      rel.dname_seq = 0;
      req->cap_releases.push_back(MClientRequest::Release(rel,""));
    }
  }
  ldout(cct, 25) << "encode_inode_release exit(in:" << *in << ") released:"
	   << released << dendl;
  return released;
}

void Client::encode_dentry_release(Dentry *dn, MetaRequest *req,
			   mds_rank_t mds, int drop, int unless)
{
  ldout(cct, 20) << "encode_dentry_release enter(dn:"
	   << dn << ")" << dendl;
  int released = 0;
  if (dn->dir)
    released = encode_inode_release(dn->dir->parent_inode, req,
				    mds, drop, unless, 1);
  if (released && dn->lease_mds == mds) {
    ldout(cct, 25) << "preemptively releasing dn to mds" << dendl;
    MClientRequest::Release& rel = req->cap_releases.back();
    rel.item.dname_len = dn->name.length();
    rel.item.dname_seq = dn->lease_seq;
    rel.dname = dn->name;
  }
  ldout(cct, 25) << "encode_dentry_release exit(dn:"
	   << dn << ")" << dendl;
}


/*
 * This requires the MClientRequest *request member to be set.
 * It will error out horribly without one.
 * Additionally, if you set any *drop member, you'd better have
 * set the corresponding dentry!
 */
void Client::encode_cap_releases(MetaRequest *req, mds_rank_t mds)
{
  ldout(cct, 20) << "encode_cap_releases enter (req: "
		 << req << ", mds: " << mds << ")" << dendl;
  if (req->inode_drop && req->inode())
    encode_inode_release(req->inode(), req,
			 mds, req->inode_drop,
			 req->inode_unless);
  
  if (req->old_inode_drop && req->old_inode())
    encode_inode_release(req->old_inode(), req,
			 mds, req->old_inode_drop,
			 req->old_inode_unless);
  if (req->other_inode_drop && req->other_inode())
    encode_inode_release(req->other_inode(), req,
			 mds, req->other_inode_drop,
			 req->other_inode_unless);
  
  if (req->dentry_drop && req->dentry())
    encode_dentry_release(req->dentry(), req,
			  mds, req->dentry_drop,
			  req->dentry_unless);
  
  if (req->old_dentry_drop && req->old_dentry())
    encode_dentry_release(req->old_dentry(), req,
			  mds, req->old_dentry_drop,
			  req->old_dentry_unless);
  ldout(cct, 25) << "encode_cap_releases exit (req: "
	   << req << ", mds " << mds <<dendl;
}

bool Client::have_open_session(mds_rank_t mds)
{
  return
    mds_sessions.count(mds) &&
    (mds_sessions[mds]->state == MetaSession::STATE_OPEN ||
     mds_sessions[mds]->state == MetaSession::STATE_STALE);
}

MetaSession *Client::_get_mds_session(mds_rank_t mds, Connection *con)
{
  if (mds_sessions.count(mds) == 0)
    return NULL;
  MetaSession *s = mds_sessions[mds];
  if (s->con != con)
    return NULL;
  return s;
}

MetaSession *Client::_get_or_open_mds_session(mds_rank_t mds)
{
  if (mds_sessions.count(mds))
    return mds_sessions[mds];
  return _open_mds_session(mds);
}

/**
 * Populate a map of strings with client-identifying metadata,
 * such as the hostname.  Call this once at initialization.
 */
void Client::populate_metadata()
{
  // Hostname
  struct utsname u;
  int r = uname(&u);
  if (r >= 0) {
    metadata["hostname"] = u.nodename;
    ldout(cct, 20) << __func__ << " read hostname '" << u.nodename << "'" << dendl;
  } else {
    ldout(cct, 1) << __func__ << " failed to read hostname (" << cpp_strerror(r) << ")" << dendl;
  }

  // Ceph entity id (the '0' in "client.0")
  metadata["entity_id"] = cct->_conf->name.get_id();

  // Ceph version
  metadata["ceph_version"] = pretty_version_to_str();
  metadata["ceph_sha1"] = git_version_to_str();
}

/**
 * Optionally add or override client metadata fields.
 */
void Client::update_metadata(std::string const &k, std::string const &v)
{
  Mutex::Locker l(client_lock);
  assert(initialized);

  if (metadata.count(k)) {
    ldout(cct, 1) << __func__ << " warning, overriding metadata field '" << k
      << "' from '" << metadata[k] << "' to '" << v << "'" << dendl;
  }

  metadata[k] = v;
}

MetaSession *Client::_open_mds_session(mds_rank_t mds)
{
  ldout(cct, 10) << "_open_mds_session mds." << mds << dendl;
  assert(mds_sessions.count(mds) == 0);
  MetaSession *session = new MetaSession;
  session->mds_num = mds;
  session->seq = 0;
  session->inst = mdsmap->get_inst(mds);
  session->con = messenger->get_connection(session->inst);
  session->state = MetaSession::STATE_OPENING;
  mds_sessions[mds] = session;
  MClientSession *m = new MClientSession(CEPH_SESSION_REQUEST_OPEN);
  m->client_meta = metadata;
  session->con->send_message(m);
  return session;
}

void Client::_close_mds_session(MetaSession *s)
{
  ldout(cct, 2) << "_close_mds_session mds." << s->mds_num << " seq " << s->seq << dendl;
  s->state = MetaSession::STATE_CLOSING;
  s->con->send_message(new MClientSession(CEPH_SESSION_REQUEST_CLOSE, s->seq));
}

void Client::_closed_mds_session(MetaSession *s)
{
  s->state = MetaSession::STATE_CLOSED;
  s->con->mark_down();
  signal_context_list(s->waiting_for_open);
  mount_cond.Signal();
  remove_session_caps(s);
  kick_requests_closed(s);
  mds_sessions.erase(s->mds_num);
  delete s;
}

void Client::handle_client_session(MClientSession *m) 
{
  mds_rank_t from = mds_rank_t(m->get_source().num());
  ldout(cct, 10) << "handle_client_session " << *m << " from mds." << from << dendl;

  MetaSession *session = _get_mds_session(from, m->get_connection().get());
  if (!session) {
    ldout(cct, 10) << " discarding session message from sessionless mds " << m->get_source_inst() << dendl;
    m->put();
    return;
  }

  switch (m->get_op()) {
  case CEPH_SESSION_OPEN:
    renew_caps(session);
    session->state = MetaSession::STATE_OPEN;
    if (unmounting)
      mount_cond.Signal();
    else
      connect_mds_targets(from);
    signal_context_list(session->waiting_for_open);
    break;

  case CEPH_SESSION_CLOSE:
    _closed_mds_session(session);
    break;

  case CEPH_SESSION_RENEWCAPS:
    if (session->cap_renew_seq == m->get_seq()) {
      session->cap_ttl =
	session->last_cap_renew_request + mdsmap->get_session_timeout();
      wake_inode_waiters(session);
    }
    break;

  case CEPH_SESSION_STALE:
    renew_caps(session);
    break;

  case CEPH_SESSION_RECALL_STATE:
    trim_caps(session, m->get_max_caps());
    break;

  case CEPH_SESSION_FLUSHMSG:
    session->con->send_message(new MClientSession(CEPH_SESSION_FLUSHMSG_ACK, m->get_seq()));
    break;

  case CEPH_SESSION_FORCE_RO:
    force_session_readonly(session);
    break;

  default:
    assert(0);
  }

  m->put();
}

void Client::_kick_stale_sessions()
{
  ldout(cct, 1) << "kick_stale_sessions" << dendl;

  for (map<mds_rank_t,MetaSession*>::iterator p = mds_sessions.begin();
       p != mds_sessions.end(); ) {
    MetaSession *s = p->second;
    ++p;
    if (s->state == MetaSession::STATE_STALE)
      _closed_mds_session(s);
  }
}

void Client::send_request(MetaRequest *request, MetaSession *session,
			  bool drop_cap_releases)
{
  // make the request
  mds_rank_t mds = session->mds_num;
  ldout(cct, 10) << "send_request rebuilding request " << request->get_tid()
		 << " for mds." << mds << dendl;
  MClientRequest *r = build_client_request(request);
  if (request->dentry()) {
    r->set_dentry_wanted();
  }
  if (request->got_unsafe) {
    r->set_replayed_op();
  } else {
    encode_cap_releases(request, mds);
    if (drop_cap_releases) // we haven't send cap reconnect yet, drop cap releases
      request->cap_releases.clear();
    else
      r->releases.swap(request->cap_releases);
  }
  r->set_mdsmap_epoch(mdsmap->get_epoch());

  if (request->mds == -1) {
    request->sent_stamp = ceph_clock_now(cct);
    ldout(cct, 20) << "send_request set sent_stamp to " << request->sent_stamp << dendl;
  }
  request->mds = mds;

  Inode *in = request->inode();
  if (in && in->caps.count(mds))
    request->sent_on_mseq = in->caps[mds]->mseq;

  session->requests.push_back(&request->item);

  ldout(cct, 10) << "send_request " << *r << " to mds." << mds << dendl;
  session->con->send_message(r);
}

MClientRequest* Client::build_client_request(MetaRequest *request)
{
  MClientRequest *req = new MClientRequest(request->get_op());
  req->set_tid(request->tid);
  req->set_stamp(request->op_stamp);
  memcpy(&req->head, &request->head, sizeof(ceph_mds_request_head));

  // if the filepath's haven't been set, set them!
  if (request->path.empty()) {
    Inode *in = request->inode();
    Dentry *de = request->dentry();
    if (in)
      in->make_nosnap_relative_path(request->path);
    else if (de) {
      if (de->inode)
	de->inode->make_nosnap_relative_path(request->path);
      else if (de->dir) {
	de->dir->parent_inode->make_nosnap_relative_path(request->path);
	request->path.push_dentry(de->name);
      }
      else ldout(cct, 1) << "Warning -- unable to construct a filepath!"
		   << " No path, inode, or appropriately-endowed dentry given!"
		   << dendl;
    } else ldout(cct, 1) << "Warning -- unable to construct a filepath!"
		   << " No path, inode, or dentry given!"
		   << dendl;
  }
  req->set_filepath(request->get_filepath());
  req->set_filepath2(request->get_filepath2());
  req->set_data(request->data);
  req->set_retry_attempt(request->retry_attempt++);
  req->head.num_fwd = request->num_fwd;
  return req;
}



void Client::handle_client_request_forward(MClientRequestForward *fwd)
{
  mds_rank_t mds = mds_rank_t(fwd->get_source().num());
  MetaSession *session = _get_mds_session(mds, fwd->get_connection().get());
  if (!session) {
    fwd->put();
    return;
  }
  ceph_tid_t tid = fwd->get_tid();

  if (mds_requests.count(tid) == 0) {
    ldout(cct, 10) << "handle_client_request_forward no pending request on tid " << tid << dendl;
    fwd->put();
    return;
  }

  MetaRequest *request = mds_requests[tid];
  assert(request);

  // reset retry counter
  request->retry_attempt = 0;

  // request not forwarded, or dest mds has no session.
  // resend.
  ldout(cct, 10) << "handle_client_request tid " << tid
	   << " fwd " << fwd->get_num_fwd() 
	   << " to mds." << fwd->get_dest_mds() 
	   << ", resending to " << fwd->get_dest_mds()
	   << dendl;
  
  request->mds = -1;
  request->num_fwd = fwd->get_num_fwd();
  request->resend_mds = fwd->get_dest_mds();
  request->caller_cond->Signal();

  fwd->put();
}

bool Client::is_dir_operation(MetaRequest *req)
{
  int op = req->get_op();
  if (op == CEPH_MDS_OP_MKNOD || op == CEPH_MDS_OP_LINK ||
      op == CEPH_MDS_OP_UNLINK || op == CEPH_MDS_OP_RENAME ||
      op == CEPH_MDS_OP_MKDIR || op == CEPH_MDS_OP_RMDIR ||
      op == CEPH_MDS_OP_SYMLINK || op == CEPH_MDS_OP_CREATE)
    return true;
  return false;
}

void Client::handle_client_reply(MClientReply *reply)
{
  mds_rank_t mds_num = mds_rank_t(reply->get_source().num());
  MetaSession *session = _get_mds_session(mds_num, reply->get_connection().get());
  if (!session) {
    reply->put();
    return;
  }

  ceph_tid_t tid = reply->get_tid();
  bool is_safe = reply->is_safe();

  if (mds_requests.count(tid) == 0) {
    lderr(cct) << "handle_client_reply no pending request on tid " << tid
	       << " safe is:" << is_safe << dendl;
    reply->put();
    return;
  }

  ldout(cct, 20) << "handle_client_reply got a reply. Safe:" << is_safe
		 << " tid " << tid << dendl;
  MetaRequest *request = mds_requests[tid];
  if (!request) {
    ldout(cct, 0) << "got an unknown reply (probably duplicate) on tid " << tid << " from mds "
      << mds_num << " safe: " << is_safe << dendl;
    reply->put();
    return;
  }
    
  if (request->got_unsafe && !is_safe) {
    //duplicate response
    ldout(cct, 0) << "got a duplicate reply on tid " << tid << " from mds "
	    << mds_num << " safe:" << is_safe << dendl;
    reply->put();
    return;
  }

  if (-ESTALE == reply->get_result()) { // see if we can get to proper MDS
    ldout(cct, 20) << "got ESTALE on tid " << request->tid
		   << " from mds." << request->mds << dendl;
    request->send_to_auth = true;
    request->resend_mds = choose_target_mds(request);
    Inode *in = request->inode();
    if (request->resend_mds >= 0 &&
	request->resend_mds == request->mds &&
	(in == NULL ||
	 in->caps.count(request->resend_mds) == 0 ||
	 request->sent_on_mseq == in->caps[request->resend_mds]->mseq)) {
      // have to return ESTALE
    } else {
      request->caller_cond->Signal();
      reply->put();
      return;
    }
    ldout(cct, 20) << "have to return ESTALE" << dendl;
  }
  
  assert(request->reply == NULL);
  request->reply = reply;
  insert_trace(request, session);

  // Handle unsafe reply
  if (!is_safe) {
    request->got_unsafe = true;
    session->unsafe_requests.push_back(&request->unsafe_item);
    if (is_dir_operation(request)) {
      Inode *dir = request->inode();
      assert(dir);
      dir->unsafe_dir_ops.push_back(&request->unsafe_dir_item);
    }
  }

  // Only signal the caller once (on the first reply):
  // Either its an unsafe reply, or its a safe reply and no unsafe reply was sent.
  if (!is_safe || !request->got_unsafe) {
    Cond cond;
    request->dispatch_cond = &cond;

    // wake up waiter
    ldout(cct, 20) << "handle_client_reply signalling caller " << (void*)request->caller_cond << dendl;
    request->caller_cond->Signal();

    // wake for kick back
    while (request->dispatch_cond) {
      ldout(cct, 20) << "handle_client_reply awaiting kickback on tid " << tid << " " << &cond << dendl;
      cond.Wait(client_lock);
    }
  }

  if (is_safe) {
    // the filesystem change is committed to disk
    // we're done, clean up
    if (request->got_unsafe) {
      request->unsafe_item.remove_myself();
      request->unsafe_dir_item.remove_myself();
      signal_cond_list(request->waitfor_safe);
    }
    request->item.remove_myself();
    unregister_request(request);
  }
  if (unmounting)
    mount_cond.Signal();
}

void Client::_handle_full_flag(int64_t pool)
{
  ldout(cct, 1) << __func__ << ": FULL: cancelling outstanding operations "
    << "on " << pool << dendl;
  // Cancel all outstanding ops in this pool with -ENOSPC: it is necessary
  // to do this rather than blocking, because otherwise when we fill up we
  // potentially lock caps forever on files with dirty pages, and we need
  // to be able to release those caps to the MDS so that it can delete files
  // and free up space.
  epoch_t cancelled_epoch = objecter->op_cancel_writes(-ENOSPC, pool);

  // For all inodes with layouts in this pool and a pending flush write op
  // (i.e. one of the ones we will cancel), we've got to purge_set their data
  // from ObjectCacher so that it doesn't re-issue the write in response to
  // the ENOSPC error.
  // Fortunately since we're cancelling everything in a given pool, we don't
  // need to know which ops belong to which ObjectSet, we can just blow all
  // the un-flushed cached data away and mark any dirty inodes' async_err
  // field with -ENOSPC as long as we're sure all the ops we cancelled were
  // affecting this pool, and all the objectsets we're purging were also
  // in this pool.
  for (unordered_map<vinodeno_t,Inode*>::iterator i = inode_map.begin();
       i != inode_map.end(); ++i)
  {
    Inode *inode = i->second;
    if (inode->oset.dirty_or_tx
        && (pool == -1 || inode->layout.fl_pg_pool == pool)) {
      ldout(cct, 4) << __func__ << ": FULL: inode 0x" << std::hex << i->first << std::dec
        << " has dirty objects, purging and setting ENOSPC" << dendl;
      objectcacher->purge_set(&inode->oset);
      inode->async_err = -ENOSPC;
    }
  }

  if (cancelled_epoch != (epoch_t)-1) {
    set_cap_epoch_barrier(cancelled_epoch);
  }
}

void Client::handle_osd_map(MOSDMap *m)
{
  if (objecter->osdmap_full_flag()) {
    _handle_full_flag(-1);
  } else {
    // Accumulate local list of full pools so that I can drop
    // the objecter lock before re-entering objecter in
    // cancel_writes
    std::vector<int64_t> full_pools;

    const OSDMap *osd_map = objecter->get_osdmap_read();
    const map<int64_t,pg_pool_t>& pools = osd_map->get_pools();
    for (map<int64_t,pg_pool_t>::const_iterator i = pools.begin();
         i != pools.end(); ++i) {
      if (i->second.has_flag(pg_pool_t::FLAG_FULL)) {
        full_pools.push_back(i->first);
      }
    }

    objecter->put_osdmap_read();

    for (std::vector<int64_t>::iterator i = full_pools.begin();
         i != full_pools.end(); ++i) {
      _handle_full_flag(*i);
    }

    // Subscribe to subsequent maps to watch for the full flag going
    // away.  For the global full flag objecter does this for us, but
    // it pays no attention to the per-pool full flag so in this branch
    // we do it ourselves.
    if (!full_pools.empty()) {
      objecter->maybe_request_map();
    }
  }

  m->put();
}


// ------------------------
// incoming messages


bool Client::ms_dispatch(Message *m)
{
  Mutex::Locker l(client_lock);
  if (!initialized) {
    ldout(cct, 10) << "inactive, discarding " << *m << dendl;
    m->put();
    return true;
  }

  switch (m->get_type()) {
    // mounting and mds sessions
  case CEPH_MSG_MDS_MAP:
    handle_mds_map(static_cast<MMDSMap*>(m));
    break;
  case CEPH_MSG_CLIENT_SESSION:
    handle_client_session(static_cast<MClientSession*>(m));
    break;

  case CEPH_MSG_OSD_MAP:
    handle_osd_map(static_cast<MOSDMap*>(m));
    break;

    // requests
  case CEPH_MSG_CLIENT_REQUEST_FORWARD:
    handle_client_request_forward(static_cast<MClientRequestForward*>(m));
    break;
  case CEPH_MSG_CLIENT_REPLY:
    handle_client_reply(static_cast<MClientReply*>(m));
    break;

  case CEPH_MSG_CLIENT_SNAP:
    handle_snap(static_cast<MClientSnap*>(m));
    break;
  case CEPH_MSG_CLIENT_CAPS:
    handle_caps(static_cast<MClientCaps*>(m));
    break;
  case CEPH_MSG_CLIENT_LEASE:
    handle_lease(static_cast<MClientLease*>(m));
    break;
  case MSG_COMMAND_REPLY:
    if (m->get_source().type() == CEPH_ENTITY_TYPE_MDS) {
      handle_command_reply(static_cast<MCommandReply*>(m));
    } else {
      return false;
    }
    break;
  case CEPH_MSG_CLIENT_QUOTA:
    handle_quota(static_cast<MClientQuota*>(m));
    break;

  default:
    return false;
  }

  // unmounting?
  if (unmounting) {
    ldout(cct, 10) << "unmounting: trim pass, size was " << lru.lru_get_size() 
             << "+" << inode_map.size() << dendl;
    long unsigned size = lru.lru_get_size() + inode_map.size();
    trim_cache();
    if (size < lru.lru_get_size() + inode_map.size()) {
      ldout(cct, 10) << "unmounting: trim pass, cache shrank, poking unmount()" << dendl;
      mount_cond.Signal();
    } else {
      ldout(cct, 10) << "unmounting: trim pass, size still " << lru.lru_get_size() 
               << "+" << inode_map.size() << dendl;
    }
  }

  return true;
}


void Client::handle_mds_map(MMDSMap* m)
{
  if (m->get_epoch() < mdsmap->get_epoch()) {
    ldout(cct, 1) << "handle_mds_map epoch " << m->get_epoch() << " is older than our "
	    << mdsmap->get_epoch() << dendl;
    m->put();
    return;
  }  

  ldout(cct, 1) << "handle_mds_map epoch " << m->get_epoch() << dendl;

  MDSMap *oldmap = mdsmap;
  mdsmap = new MDSMap;
  mdsmap->decode(m->get_encoded());

  // Cancel any commands for missing or laggy GIDs
  std::list<ceph_tid_t> cancel_ops;
  for (std::map<ceph_tid_t, CommandOp>::iterator i = commands.begin();
       i != commands.end(); ++i) {
    const mds_gid_t op_mds_gid = i->second.mds_gid;
    if (mdsmap->is_dne_gid(op_mds_gid) || mdsmap->is_laggy_gid(op_mds_gid)) {
      ldout(cct, 1) << __func__ << ": cancelling command op " << i->first << dendl;
      cancel_ops.push_back(i->first);
      if (i->second.outs) {
        std::ostringstream ss;
        ss << "MDS " << op_mds_gid << " went away";
        *(i->second.outs) = ss.str();
      }
      i->second.con->mark_down();
      if (i->second.on_finish) {
        i->second.on_finish->complete(-ETIMEDOUT);
      }
    }
  }

  for (std::list<ceph_tid_t>::iterator i = cancel_ops.begin();
       i != cancel_ops.end(); ++i) {
    commands.erase(*i);
  }

  // reset session
  for (map<mds_rank_t,MetaSession*>::iterator p = mds_sessions.begin();
       p != mds_sessions.end();
       ++p) {
    int oldstate = oldmap->get_state(p->first);
    int newstate = mdsmap->get_state(p->first);
    if (!mdsmap->is_up(p->first) ||
	mdsmap->get_inst(p->first) != p->second->inst) {
      p->second->con->mark_down();
      if (mdsmap->is_up(p->first)) {
	p->second->inst = mdsmap->get_inst(p->first);
	// When new MDS starts to take over, notify kernel to trim unused entries
	// in its dcache/icache. Hopefully, the kernel will release some unused
	// inodes before the new MDS enters reconnect state.
	trim_cache_for_reconnect(p->second);
      }
    } else if (oldstate == newstate)
      continue;  // no change
    
    if (newstate == MDSMap::STATE_RECONNECT &&
	mds_sessions.count(p->first)) {
      MetaSession *session = mds_sessions[p->first];
      session->inst = mdsmap->get_inst(p->first);
      session->con = messenger->get_connection(session->inst);
      send_reconnect(session);
    }

    if (newstate >= MDSMap::STATE_ACTIVE) {
      if (oldstate < MDSMap::STATE_ACTIVE) {
	// kick new requests
	kick_requests(p->second);
	kick_flushing_caps(p->second);
	signal_context_list(p->second->waiting_for_open);
	kick_maxsize_requests(p->second);
	wake_inode_waiters(p->second);
      }
      connect_mds_targets(p->first);
    }
  }

  // kick any waiting threads
  signal_cond_list(waiting_for_mdsmap);

  delete oldmap;
  m->put();

  monclient->sub_got("mdsmap", mdsmap->get_epoch());
}

void Client::send_reconnect(MetaSession *session)
{
  mds_rank_t mds = session->mds_num;
  ldout(cct, 10) << "send_reconnect to mds." << mds << dendl;

  // trim unused caps to reduce MDS's cache rejoin time
  trim_cache_for_reconnect(session);

  session->readonly = false;

  if (session->release) {
    session->release->put();
    session->release = NULL;
  }

  // reset my cap seq number
  session->seq = 0;
  //connect to the mds' offload targets
  connect_mds_targets(mds);
  //make sure unsafe requests get saved
  resend_unsafe_requests(session);

  MClientReconnect *m = new MClientReconnect;

  // i have an open session.
  ceph::unordered_set<inodeno_t> did_snaprealm;
  for (ceph::unordered_map<vinodeno_t, Inode*>::iterator p = inode_map.begin();
       p != inode_map.end();
       ++p) {
    Inode *in = p->second;
    if (in->caps.count(mds)) {
      ldout(cct, 10) << " caps on " << p->first
	       << " " << ccap_string(in->caps[mds]->issued)
	       << " wants " << ccap_string(in->caps_wanted())
	       << dendl;
      filepath path;
      in->make_long_path(path);
      ldout(cct, 10) << "    path " << path << dendl;

      bufferlist flockbl;
      _encode_filelocks(in, flockbl);

      in->caps[mds]->seq = 0;  // reset seq.
      in->caps[mds]->issue_seq = 0;  // reset seq.
      in->caps[mds]->mseq = 0;  // reset seq.
      m->add_cap(p->first.ino, 
		 in->caps[mds]->cap_id,
		 path.get_ino(), path.get_path(),   // ino
		 in->caps_wanted(), // wanted
		 in->caps[mds]->issued,     // issued
		 in->snaprealm->ino,
		 flockbl);

      if (did_snaprealm.count(in->snaprealm->ino) == 0) {
	ldout(cct, 10) << " snaprealm " << *in->snaprealm << dendl;
	m->add_snaprealm(in->snaprealm->ino, in->snaprealm->seq, in->snaprealm->parent);
	did_snaprealm.insert(in->snaprealm->ino);
      }	
    }
  }
  session->con->send_message(m);

  mount_cond.Signal();
}


void Client::kick_requests(MetaSession *session)
{
  ldout(cct, 10) << "kick_requests for mds." << session->mds_num << dendl;
  for (map<ceph_tid_t, MetaRequest*>::iterator p = mds_requests.begin();
       p != mds_requests.end();
       ++p) {
    if (p->second->got_unsafe)
      continue;
    if (p->second->retry_attempt > 0)
      continue; // new requests only
    if (p->second->mds == session->mds_num) {
      send_request(p->second, session);
    }
  }
}

void Client::resend_unsafe_requests(MetaSession *session)
{
  for (xlist<MetaRequest*>::iterator iter = session->unsafe_requests.begin();
       !iter.end();
       ++iter)
    send_request(*iter, session);

  // also re-send old requests when MDS enters reconnect stage. So that MDS can
  // process completed requests in clientreplay stage.
  for (map<ceph_tid_t, MetaRequest*>::iterator p = mds_requests.begin();
       p != mds_requests.end();
       ++p) {
    MetaRequest *req = p->second;
    if (req->got_unsafe)
      continue;
    if (req->retry_attempt == 0)
      continue; // old requests only
    if (req->mds == session->mds_num)
      send_request(req, session, true);
  }
}

void Client::kick_requests_closed(MetaSession *session)
{
  ldout(cct, 10) << "kick_requests_closed for mds." << session->mds_num << dendl;
  for (map<ceph_tid_t, MetaRequest*>::iterator p = mds_requests.begin();
       p != mds_requests.end(); ) {
    MetaRequest *req = p->second;
    ++p;
    if (req->mds == session->mds_num) {
      if (req->caller_cond) {
	req->kick = true;
	req->caller_cond->Signal();
      }
      req->item.remove_myself();
      if (req->got_unsafe) {
	lderr(cct) << "kick_requests_closed removing unsafe request " << req->get_tid() << dendl;
	req->unsafe_item.remove_myself();
<<<<<<< HEAD
	unregister_request(req);
=======
	req->unsafe_dir_item.remove_myself();
	signal_cond_list(req->waitfor_safe);
	mds_requests.erase(req->get_tid());
	put_request(req);
>>>>>>> b20ea430
      }
    }
  }
  assert(session->requests.empty());
  assert(session->unsafe_requests.empty());
}




/************
 * leases
 */

void Client::got_mds_push(MetaSession *s)
{
  s->seq++;
  ldout(cct, 10) << " mds." << s->mds_num << " seq now " << s->seq << dendl;
  if (s->state == MetaSession::STATE_CLOSING) {
    s->con->send_message(new MClientSession(CEPH_SESSION_REQUEST_CLOSE, s->seq));
  }
}

void Client::handle_lease(MClientLease *m)
{
  ldout(cct, 10) << "handle_lease " << *m << dendl;

  assert(m->get_action() == CEPH_MDS_LEASE_REVOKE);

  mds_rank_t mds = mds_rank_t(m->get_source().num());
  MetaSession *session = _get_mds_session(mds, m->get_connection().get());
  if (!session) {
    m->put();
    return;
  }

  got_mds_push(session);

  ceph_seq_t seq = m->get_seq();

  Inode *in;
  vinodeno_t vino(m->get_ino(), CEPH_NOSNAP);
  if (inode_map.count(vino) == 0) {
    ldout(cct, 10) << " don't have vino " << vino << dendl;
    goto revoke;
  }
  in = inode_map[vino];

  if (m->get_mask() & CEPH_LOCK_DN) {
    if (!in->dir || in->dir->dentries.count(m->dname) == 0) {
      ldout(cct, 10) << " don't have dir|dentry " << m->get_ino() << "/" << m->dname <<dendl;
      goto revoke;
    }
    Dentry *dn = in->dir->dentries[m->dname];
    ldout(cct, 10) << " revoked DN lease on " << dn << dendl;
    dn->lease_mds = -1;
  }

 revoke:
  m->get_connection()->send_message(
    new MClientLease(
      CEPH_MDS_LEASE_RELEASE, seq,
      m->get_mask(), m->get_ino(), m->get_first(), m->get_last(), m->dname));
  m->put();
}

void Client::put_inode(Inode *in, int n)
{
  ldout(cct, 10) << "put_inode on " << *in << dendl;
  int left = in->_put(n);
  if (left == 0) {
    // release any caps
    remove_all_caps(in);

    ldout(cct, 10) << "put_inode deleting " << *in << dendl;
    bool unclean = objectcacher->release_set(&in->oset);
    assert(!unclean);
    put_qtree(in);
    if (in->snapdir_parent)
      put_inode(in->snapdir_parent);
    inode_map.erase(in->vino());
    in->cap_item.remove_myself();
    in->snaprealm_item.remove_myself();
    if (in == root) {
      root = 0;
      root_ancestor = 0;
      while (!root_parents.empty()) {
        Inode *in = root_parents.begin()->second;
        root_parents.erase(root_parents.begin());
        put_inode(in);
      }
    }

    if (!in->oset.objects.empty()) {
      ldout(cct, 0) << __func__ << ": leftover objects on inode 0x"
        << std::hex << in->ino << std::dec << dendl;
      assert(in->oset.objects.empty());
    }

    delete in->fcntl_locks;
    delete in->flock_locks;
    delete in;
  }
}

void Client::close_dir(Dir *dir)
{
  Inode *in = dir->parent_inode;
  ldout(cct, 15) << "close_dir dir " << dir << " on " << in << dendl;
  assert(dir->is_empty());
  assert(in->dir == dir);
  assert(in->dn_set.size() < 2);     // dirs can't be hard-linked
  if (!in->dn_set.empty())
    in->get_first_parent()->put();   // unpin dentry
  
  delete in->dir;
  in->dir = 0;
  put_inode(in);               // unpin inode
}

  /**
   * Don't call this with in==NULL, use get_or_create for that
   * leave dn set to default NULL unless you're trying to add
   * a new inode to a pre-created Dentry
   */
Dentry* Client::link(Dir *dir, const string& name, Inode *in, Dentry *dn)
{
  if (!dn) {
    // create a new Dentry
    dn = new Dentry;
    dn->name = name;
    
    // link to dir
    dn->dir = dir;
    dir->dentries[dn->name] = dn;
    dir->dentry_list.push_back(&dn->item_dentry_list);
    lru.lru_insert_mid(dn);    // mid or top?

    ldout(cct, 15) << "link dir " << dir->parent_inode << " '" << name << "' to inode " << in
		   << " dn " << dn << " (new dn)" << dendl;
  } else {
    ldout(cct, 15) << "link dir " << dir->parent_inode << " '" << name << "' to inode " << in
		   << " dn " << dn << " (old dn)" << dendl;
    dn->item_dentry_list.move_to_back();
  }

  if (in) {    // link to inode
    dn->inode = in;
    in->get();
    if (in->is_dir()) {
      if (in->dir)
	dn->get(); // dir -> dn pin
      if (in->ll_ref)
	dn->get(); // ll_ref -> dn pin
    }

    assert(in->dn_set.count(dn) == 0);

    // only one parent for directories!
    if (in->is_dir() && !in->dn_set.empty()) {
      Dentry *olddn = in->get_first_parent();
      assert(olddn->dir != dir || olddn->name != name);
      unlink(olddn, true, true);  // keep dir, dentry
    }

    in->dn_set.insert(dn);

    ldout(cct, 20) << "link  inode " << in << " parents now " << in->dn_set << dendl; 
  }
  
  return dn;
}

void Client::unlink(Dentry *dn, bool keepdir, bool keepdentry)
{
  Inode *in = dn->inode;
  ldout(cct, 15) << "unlink dir " << dn->dir->parent_inode << " '" << dn->name << "' dn " << dn
		 << " inode " << dn->inode << dendl;

  // unlink from inode
  if (in) {
    invalidate_quota_tree(in);
    if (in->is_dir()) {
      if (in->dir)
	dn->put(); // dir -> dn pin
      if (in->ll_ref)
	dn->put(); // ll_ref -> dn pin
    }
    dn->inode = 0;
    assert(in->dn_set.count(dn));
    in->dn_set.erase(dn);
    ldout(cct, 20) << "unlink  inode " << in << " parents now " << in->dn_set << dendl; 
    put_inode(in);
  }

  if (keepdentry) {
    dn->lease_mds = -1;
  } else {
    ldout(cct, 15) << "unlink  removing '" << dn->name << "' dn " << dn << dendl;

    // unlink from dir
    dn->dir->dentries.erase(dn->name);
    dn->item_dentry_list.remove_myself();
    if (dn->dir->is_empty() && !keepdir)
      close_dir(dn->dir);
    dn->dir = 0;

    // delete den
    lru.lru_remove(dn);
    dn->put();
  }
}

/**
 * For asynchronous flushes, check for errors from the IO and
 * update the inode if necessary
 */
class C_Client_FlushComplete : public Context {
private:
  Client *client;
  Inode *inode;
public:
  C_Client_FlushComplete(Client *c, Inode *in) : client(c), inode(in) {
    inode->get();
  }
  void finish(int r) {
    assert(client->client_lock.is_locked_by_me());
    if (r != 0) {
      client_t const whoami = client->whoami;  // For the benefit of ldout prefix
      ldout(client->cct, 1) << "I/O error from flush on inode " << inode
        << " 0x" << std::hex << inode->ino << std::dec
        << ": " << r << "(" << cpp_strerror(r) << ")" << dendl;
      inode->async_err = r;
    }
    client->put_inode(inode);
  }
};


/****
 * caps
 */

void Client::get_cap_ref(Inode *in, int cap)
{
  if ((cap & CEPH_CAP_FILE_BUFFER) &&
      in->cap_refs[CEPH_CAP_FILE_BUFFER] == 0) {
    ldout(cct, 5) << "get_cap_ref got first FILE_BUFFER ref on " << *in << dendl;
    in->get();
  }
  if ((cap & CEPH_CAP_FILE_CACHE) &&
      in->cap_refs[CEPH_CAP_FILE_CACHE] == 0) {
    ldout(cct, 5) << "get_cap_ref got first FILE_CACHE ref on " << *in << dendl;
    in->get();
  }
  in->get_cap_ref(cap);
}

void Client::put_cap_ref(Inode *in, int cap)
{
  int last = in->put_cap_ref(cap);
  if (last) {
    int put_nref = 0;
    int drop = last & ~in->caps_issued();
    if (in->snapid == CEPH_NOSNAP) {
      if ((last & CEPH_CAP_FILE_WR) &&
	  !in->cap_snaps.empty() &&
	  in->cap_snaps.rbegin()->second->writing) {
	ldout(cct, 10) << "put_cap_ref finishing pending cap_snap on " << *in << dendl;
	in->cap_snaps.rbegin()->second->writing = 0;
	finish_cap_snap(in, in->cap_snaps.rbegin()->second, get_caps_used(in));
	signal_cond_list(in->waitfor_caps);  // wake up blocked sync writers
      }
      if (last & CEPH_CAP_FILE_BUFFER) {
	for (map<snapid_t,CapSnap*>::iterator p = in->cap_snaps.begin();
	    p != in->cap_snaps.end();
	    ++p)
	  p->second->dirty_data = 0;
	signal_cond_list(in->waitfor_commit);
	ldout(cct, 5) << "put_cap_ref dropped last FILE_BUFFER ref on " << *in << dendl;
	++put_nref;
      }
    }
    if (last & CEPH_CAP_FILE_CACHE) {
      ldout(cct, 5) << "put_cap_ref dropped last FILE_CACHE ref on " << *in << dendl;
      ++put_nref;
      // release clean pages too, if we dont want RDCACHE
      if (!(in->caps_wanted() & CEPH_CAP_FILE_CACHE))
	drop |= CEPH_CAP_FILE_CACHE;
    }
    if (drop) {
      if (drop & CEPH_CAP_FILE_CACHE)
	_invalidate_inode_cache(in);
      else
	check_caps(in, false);
    }
    if (put_nref)
      put_inode(in, put_nref);
  }
}

int Client::get_caps(Inode *in, int need, int want, int *phave, loff_t endoff)
{
  int r = check_pool_perm(in, need);
  if (r < 0)
    return r;

  while (1) {
    if (!in->is_any_caps())
      return -ESTALE;

    int implemented;
    int have = in->caps_issued(&implemented);

    bool waitfor_caps = false;
    bool waitfor_commit = false;

    if (have & need & CEPH_CAP_FILE_WR) {
      if (endoff > 0 &&
	  (endoff >= (loff_t)in->max_size ||
	   endoff > (loff_t)(in->size << 1)) &&
	  endoff > (loff_t)in->wanted_max_size) {
	ldout(cct, 10) << "wanted_max_size " << in->wanted_max_size << " -> " << endoff << dendl;
	in->wanted_max_size = endoff;
	check_caps(in, false);
      }

      if (endoff >= 0 && endoff > (loff_t)in->max_size) {
	ldout(cct, 10) << "waiting on max_size, endoff " << endoff << " max_size " << in->max_size << " on " << *in << dendl;
	waitfor_caps = true;
      }
      if (!in->cap_snaps.empty()) {
	if (in->cap_snaps.rbegin()->second->writing) {
	  ldout(cct, 10) << "waiting on cap_snap write to complete" << dendl;
	  waitfor_caps = true;
	}
	for (map<snapid_t,CapSnap*>::iterator p = in->cap_snaps.begin();
	    p != in->cap_snaps.end();
	    ++p)
	  if (p->second->dirty_data) {
	    waitfor_commit = true;
	    break;
	  }
	if (waitfor_commit) {
	  _flush(in, new C_Client_FlushComplete(this, in));
	  ldout(cct, 10) << "waiting for WRBUFFER to get dropped" << dendl;
	}
      }
    }

    if (!waitfor_caps && !waitfor_commit) {
      if ((have & need) == need) {
	int butnot = want & ~(have & need);
	int revoking = implemented & ~have;
	ldout(cct, 10) << "get_caps " << *in << " have " << ccap_string(have)
		 << " need " << ccap_string(need) << " want " << ccap_string(want)
		 << " but not " << ccap_string(butnot) << " revoking " << ccap_string(revoking)
		 << dendl;
	if ((revoking & butnot) == 0) {
	  *phave = need | (have & want);
	  in->get_cap_ref(need);
	  return 0;
	}
      }
      ldout(cct, 10) << "waiting for caps need " << ccap_string(need) << " want " << ccap_string(want) << dendl;
      waitfor_caps = true;
    }

    if ((need & CEPH_CAP_FILE_WR) && in->auth_cap &&
	in->auth_cap->session->readonly)
      return -EROFS;

    if (waitfor_caps)
      wait_on_list(in->waitfor_caps);
    else if (waitfor_commit)
      wait_on_list(in->waitfor_commit);
  }
}

int Client::get_caps_used(Inode *in)
{
  unsigned used = in->caps_used();
  if (!(used & CEPH_CAP_FILE_CACHE) &&
      !objectcacher->set_is_empty(&in->oset))
    used |= CEPH_CAP_FILE_CACHE;
  return used;
}

void Client::cap_delay_requeue(Inode *in)
{
  ldout(cct, 10) << "cap_delay_requeue on " << *in << dendl;
  in->hold_caps_until = ceph_clock_now(cct);
  in->hold_caps_until += cct->_conf->client_caps_release_delay;
  delayed_caps.push_back(&in->cap_item);
}

void Client::send_cap(Inode *in, MetaSession *session, Cap *cap,
		      int used, int want, int retain, int flush)
{
  int held = cap->issued | cap->implemented;
  int revoking = cap->implemented & ~cap->issued;
  retain &= ~revoking;
  int dropping = cap->issued & ~retain;
  int op = CEPH_CAP_OP_UPDATE;

  ldout(cct, 10) << "send_cap " << *in
	   << " mds." << session->mds_num << " seq " << cap->seq
	   << " used " << ccap_string(used)
	   << " want " << ccap_string(want)
	   << " flush " << ccap_string(flush)
	   << " retain " << ccap_string(retain)
	   << " held "<< ccap_string(held)
	   << " revoking " << ccap_string(revoking)
	   << " dropping " << ccap_string(dropping)
	   << dendl;

  if (cct->_conf->client_inject_release_failure && revoking) {
    const int would_have_issued = cap->issued & retain;
    const int would_have_implemented = cap->implemented & (cap->issued | used);
    // Simulated bug:
    //  - tell the server we think issued is whatever they issued plus whatever we implemented
    //  - leave what we have implemented in place
    ldout(cct, 20) << __func__ << " injecting failure to release caps" << dendl;
    cap->issued = cap->issued | cap->implemented;

    // Make an exception for revoking xattr caps: we are injecting
    // failure to release other caps, but allow xattr because client
    // will block on xattr ops if it can't release these to MDS (#9800)
    const int xattr_mask = CEPH_CAP_XATTR_SHARED | CEPH_CAP_XATTR_EXCL;
    cap->issued ^= xattr_mask & revoking;
    cap->implemented ^= xattr_mask & revoking;

    ldout(cct, 20) << __func__ << " issued " << ccap_string(cap->issued) << " vs " << ccap_string(would_have_issued) << dendl;
    ldout(cct, 20) << __func__ << " implemented " << ccap_string(cap->implemented) << " vs " << ccap_string(would_have_implemented) << dendl;
  } else {
    // Normal behaviour
    cap->issued &= retain;
    cap->implemented &= cap->issued | used;
  }

  uint64_t flush_tid = 0;
  snapid_t follows = 0;

  if (flush) {
    flush_tid = ++in->last_flush_tid;
    for (int i = 0; i < CEPH_CAP_BITS; ++i) {
      if (flush & (1<<i))
	in->flushing_cap_tid[i] = flush_tid;
    }
    follows = in->snaprealm->get_snap_context().seq;
  }
  
  MClientCaps *m = new MClientCaps(op,
				   in->ino,
				   0,
				   cap->cap_id, cap->seq,
				   cap->implemented,
				   want,
				   flush,
				   cap->mseq,
                                   cap_epoch_barrier);
  m->head.issue_seq = cap->issue_seq;
  m->set_tid(flush_tid);

  m->head.uid = in->uid;
  m->head.gid = in->gid;
  m->head.mode = in->mode;
  
  m->head.nlink = in->nlink;
  
  if (flush & CEPH_CAP_XATTR_EXCL) {
    ::encode(in->xattrs, m->xattrbl);
    m->head.xattr_version = in->xattr_version;
  }
  
  m->head.layout = in->layout;
  m->head.size = in->size;
  m->head.max_size = in->max_size;
  m->head.truncate_seq = in->truncate_seq;
  m->head.truncate_size = in->truncate_size;
  in->mtime.encode_timeval(&m->head.mtime);
  in->atime.encode_timeval(&m->head.atime);
  in->ctime.encode_timeval(&m->head.ctime);
  m->head.time_warp_seq = in->time_warp_seq;
    
  if (flush & CEPH_CAP_FILE_WR) {
    m->inline_version = in->inline_version;
    m->inline_data = in->inline_data;
  }

  in->reported_size = in->size;
  m->set_snap_follows(follows);
  cap->wanted = want;
  if (cap == in->auth_cap) {
    m->set_max_size(in->wanted_max_size);
    in->requested_max_size = in->wanted_max_size;
    ldout(cct, 15) << "auth cap, setting max_size = " << in->requested_max_size << dendl;
  }
  session->con->send_message(m);
}


void Client::check_caps(Inode *in, bool is_delayed)
{
  unsigned wanted = in->caps_wanted();
  unsigned used = get_caps_used(in);
  unsigned cap_used;

  if (in->is_dir() && (in->flags & I_COMPLETE)) {
    // we do this here because we don't want to drop to Fs (and then
    // drop the Fs if we do a create!) if that alone makes us send lookups
    // to the MDS. Doing it in in->caps_wanted() has knock-on effects elsewhere
    wanted |= CEPH_CAP_FILE_EXCL;
  }

  int retain = wanted | used | CEPH_CAP_PIN;
  if (!unmounting) {
    if (wanted)
      retain |= CEPH_CAP_ANY;
    else
      retain |= CEPH_CAP_ANY_SHARED;
  }

  ldout(cct, 10) << "check_caps on " << *in
	   << " wanted " << ccap_string(wanted)
	   << " used " << ccap_string(used)
	   << " is_delayed=" << is_delayed
	   << dendl;

  if (in->snapid != CEPH_NOSNAP)
    return; //snap caps last forever, can't write

  if (in->caps.empty())
    return;   // guard if at end of func

  if (!in->cap_snaps.empty())
    flush_snaps(in);

  if (!is_delayed)
    cap_delay_requeue(in);
  else
    in->hold_caps_until = utime_t();

  utime_t now = ceph_clock_now(cct);

  map<mds_rank_t, Cap*>::iterator it = in->caps.begin();
  while (it != in->caps.end()) {
    mds_rank_t mds = it->first;
    Cap *cap = it->second;
    ++it;

    MetaSession *session = mds_sessions[mds];
    assert(session);

    cap_used = used;
    if (in->auth_cap && cap != in->auth_cap)
      cap_used &= ~in->auth_cap->issued;

    int revoking = cap->implemented & ~cap->issued;
    
    ldout(cct, 10) << " cap mds." << mds
	     << " issued " << ccap_string(cap->issued)
	     << " implemented " << ccap_string(cap->implemented)
	     << " revoking " << ccap_string(revoking) << dendl;

    if (in->wanted_max_size > in->max_size &&
	in->wanted_max_size > in->requested_max_size &&
	cap == in->auth_cap)
      goto ack;

    /* approaching file_max? */
    if ((cap->issued & CEPH_CAP_FILE_WR) &&
	(in->size << 1) >= in->max_size &&
	(in->reported_size << 1) < in->max_size &&
	cap == in->auth_cap) {
      ldout(cct, 10) << "size " << in->size << " approaching max_size " << in->max_size
	       << ", reported " << in->reported_size << dendl;
      goto ack;
    }

    /* completed revocation? */
    if (revoking && (revoking & cap_used) == 0) {
      ldout(cct, 10) << "completed revocation of " << ccap_string(cap->implemented & ~cap->issued) << dendl;
      goto ack;
    }

    /* want more caps from mds? */
    if (wanted & ~(cap->wanted | cap->issued))
      goto ack;

    if (!revoking && unmounting && (cap_used == 0))
      goto ack;

    if (wanted == cap->wanted &&         // mds knows what we want.
	((cap->issued & ~retain) == 0) &&// and we don't have anything we wouldn't like
	!in->dirty_caps)                 // and we have no dirty caps
      continue;

    if (now < in->hold_caps_until) {
      ldout(cct, 10) << "delaying cap release" << dendl;
      continue;
    }

  ack:
    int flushing;
    if (in->auth_cap == cap && in->dirty_caps)
      flushing = mark_caps_flushing(in);
    else
      flushing = 0;

    send_cap(in, session, cap, cap_used, wanted, retain, flushing);
  }
}


void Client::queue_cap_snap(Inode *in, SnapContext& old_snapc)
{
  int used = get_caps_used(in);
  int dirty = in->caps_dirty();
  ldout(cct, 10) << "queue_cap_snap " << *in << " snapc " << old_snapc << " used " << ccap_string(used) << dendl;

  if (in->cap_snaps.size() &&
      in->cap_snaps.rbegin()->second->writing) {
    ldout(cct, 10) << "queue_cap_snap already have pending cap_snap on " << *in << dendl;
    return;
  } else if (in->caps_dirty() ||
            (used & CEPH_CAP_FILE_WR) ||
	     (dirty & CEPH_CAP_ANY_WR)) {
    in->get();
    CapSnap *capsnap = new CapSnap(in);
    in->cap_snaps[old_snapc.seq] = capsnap;
    capsnap->context = old_snapc;
    capsnap->issued = in->caps_issued();
    capsnap->dirty = in->caps_dirty();
    
    capsnap->dirty_data = (used & CEPH_CAP_FILE_BUFFER);
    
    capsnap->uid = in->uid;
    capsnap->gid = in->gid;
    capsnap->mode = in->mode;
    capsnap->xattrs = in->xattrs;
    capsnap->xattr_version = in->xattr_version;
 
    if (used & CEPH_CAP_FILE_WR) {
      ldout(cct, 10) << "queue_cap_snap WR used on " << *in << dendl;
      capsnap->writing = 1;
    } else {
      finish_cap_snap(in, capsnap, used);
    }
  } else {
    ldout(cct, 10) << "queue_cap_snap not dirty|writing on " << *in << dendl;
  }
}

void Client::finish_cap_snap(Inode *in, CapSnap *capsnap, int used)
{
  ldout(cct, 10) << "finish_cap_snap " << *in << " capsnap " << (void*)capsnap << " used " << ccap_string(used) << dendl;
  capsnap->size = in->size;
  capsnap->mtime = in->mtime;
  capsnap->atime = in->atime;
  capsnap->ctime = in->ctime;
  capsnap->time_warp_seq = in->time_warp_seq;

  capsnap->dirty |= in->caps_dirty();

  if (capsnap->dirty & CEPH_CAP_FILE_WR) {
    capsnap->inline_data = in->inline_data;
    capsnap->inline_version = in->inline_version;
  }

  if (used & CEPH_CAP_FILE_BUFFER) {
    ldout(cct, 10) << "finish_cap_snap " << *in << " cap_snap " << capsnap << " used " << used
	     << " WRBUFFER, delaying" << dendl;
  } else {
    capsnap->dirty_data = 0;
    flush_snaps(in);
  }
}

void Client::_flushed_cap_snap(Inode *in, snapid_t seq)
{
  ldout(cct, 10) << "_flushed_cap_snap seq " << seq << " on " << *in << dendl;
  assert(in->cap_snaps.count(seq));
  in->cap_snaps[seq]->dirty_data = 0;
  flush_snaps(in);
}

void Client::flush_snaps(Inode *in, bool all_again, CapSnap *again)
{
  ldout(cct, 10) << "flush_snaps on " << *in
		 << " all_again " << all_again
		 << " again " << again << dendl;
  assert(in->cap_snaps.size());

  // pick auth mds
  assert(in->auth_cap);
  MetaSession *session = in->auth_cap->session;
  int mseq = in->auth_cap->mseq;

  for (map<snapid_t,CapSnap*>::iterator p = in->cap_snaps.begin(); p != in->cap_snaps.end(); ++p) {
    CapSnap *capsnap = p->second;
    if (again) {
      // only one capsnap
      if (again != capsnap)
	continue;
    } else if (!all_again) {
      // only flush once per session
      if (capsnap->flushing_item.is_on_list())
	continue;
    }

    ldout(cct, 10) << "flush_snaps mds." << session->mds_num
	     << " follows " << p->first
	     << " size " << capsnap->size
	     << " mtime " << capsnap->mtime
	     << " dirty_data=" << capsnap->dirty_data
	     << " writing=" << capsnap->writing
	     << " on " << *in << dendl;
    if (capsnap->dirty_data || capsnap->writing)
      continue;
    
    in->auth_cap->session->flushing_capsnaps.push_back(&capsnap->flushing_item);

    capsnap->flush_tid = ++in->last_flush_tid;
    MClientCaps *m = new MClientCaps(CEPH_CAP_OP_FLUSHSNAP, in->ino, in->snaprealm->ino, 0, mseq,
        cap_epoch_barrier);
    m->set_client_tid(capsnap->flush_tid);
    m->head.snap_follows = p->first;

    m->head.caps = capsnap->issued;
    m->head.dirty = capsnap->dirty;

    m->head.uid = capsnap->uid;
    m->head.gid = capsnap->gid;
    m->head.mode = capsnap->mode;

    m->head.size = capsnap->size;

    m->head.xattr_version = capsnap->xattr_version;
    ::encode(capsnap->xattrs, m->xattrbl);

    capsnap->ctime.encode_timeval(&m->head.ctime);
    capsnap->mtime.encode_timeval(&m->head.mtime);
    capsnap->atime.encode_timeval(&m->head.atime);
    m->head.time_warp_seq = capsnap->time_warp_seq;

    if (capsnap->dirty & CEPH_CAP_FILE_WR) {
      m->inline_version = in->inline_version;
      m->inline_data = in->inline_data;
    }

    session->con->send_message(m);
  }
}



void Client::wait_on_list(list<Cond*>& ls)
{
  Cond cond;
  ls.push_back(&cond);
  cond.Wait(client_lock);
  ls.remove(&cond);
}

void Client::signal_cond_list(list<Cond*>& ls)
{
  for (list<Cond*>::iterator it = ls.begin(); it != ls.end(); ++it)
    (*it)->Signal();
}

void Client::wait_on_context_list(list<Context*>& ls)
{
  Cond cond;
  bool done = false;
  int r;
  ls.push_back(new C_Cond(&cond, &done, &r));
  while (!done)
    cond.Wait(client_lock);
}

void Client::signal_context_list(list<Context*>& ls)
{
  while (!ls.empty()) {
    ls.front()->complete(0);
    ls.pop_front();
  }
}

void Client::wake_inode_waiters(MetaSession *s)
{
  xlist<Cap*>::iterator iter = s->caps.begin();
  while (!iter.end()){
    signal_cond_list((*iter)->inode->waitfor_caps);
    ++iter;
  }
}


// flush dirty data (from objectcache)

class C_Client_CacheInvalidate : public Context  {
private:
  Client *client;
  Inode *inode;
  int64_t offset, length;
  bool keep_caps;
public:
  C_Client_CacheInvalidate(Client *c, Inode *in, int64_t off, int64_t len, bool keep) :
			   client(c), inode(in), offset(off), length(len), keep_caps(keep) {
    inode->get();
  }
  void finish(int r) {
    // _async_invalidate takes the lock when it needs to, call this back from outside of lock.
    assert(!client->client_lock.is_locked_by_me());
    client->_async_invalidate(inode, offset, length, keep_caps);
  }
};

void Client::_async_invalidate(Inode *in, int64_t off, int64_t len, bool keep_caps)
{
  ldout(cct, 10) << "_async_invalidate " << off << "~" << len << (keep_caps ? " keep_caps" : "") << dendl;
  ino_invalidate_cb(callback_handle, in->vino(), off, len);

  client_lock.Lock();
  if (!keep_caps)
    check_caps(in, false);
  put_inode(in);
  client_lock.Unlock();
  ldout(cct, 10) << "_async_invalidate " << off << "~" << len << (keep_caps ? " keep_caps" : "") << " done" << dendl;
}

void Client::_schedule_invalidate_callback(Inode *in, int64_t off, int64_t len, bool keep_caps) {

  if (ino_invalidate_cb)
    // we queue the invalidate, which calls the callback and decrements the ref
    async_ino_invalidator.queue(new C_Client_CacheInvalidate(this, in, off, len, keep_caps));
  else if (!keep_caps)
    check_caps(in, false);
}

void Client::_invalidate_inode_cache(Inode *in)
{
  ldout(cct, 10) << "_invalidate_inode_cache " << *in << dendl;

  // invalidate our userspace inode cache
  if (cct->_conf->client_oc)
    objectcacher->release_set(&in->oset);

  _schedule_invalidate_callback(in, 0, 0, false);
}

void Client::_invalidate_inode_cache(Inode *in, int64_t off, int64_t len)
{
  ldout(cct, 10) << "_invalidate_inode_cache " << *in << " " << off << "~" << len << dendl;

  // invalidate our userspace inode cache
  if (cct->_conf->client_oc) {
    vector<ObjectExtent> ls;
    Striper::file_to_extents(cct, in->ino, &in->layout, off, len, in->truncate_size, ls);
    objectcacher->discard_set(&in->oset, ls);
  }

  _schedule_invalidate_callback(in, off, len, true);
}

void Client::_release(Inode *in)
{
  ldout(cct, 20) << "_release " << *in << dendl;
  if (in->cap_refs[CEPH_CAP_FILE_CACHE] == 0) {
    _invalidate_inode_cache(in);
  }
}

bool Client::_flush(Inode *in, Context *onfinish)
{
  ldout(cct, 10) << "_flush " << *in << dendl;

  if (!in->oset.dirty_or_tx) {
    ldout(cct, 10) << " nothing to flush" << dendl;
    onfinish->complete(0);
    return true;
  }

  if (objecter->osdmap_pool_full(in->layout.fl_pg_pool)) {
    ldout(cct, 1) << __func__ << ": FULL, purging for ENOSPC" << dendl;
    objectcacher->purge_set(&in->oset);
    if (onfinish) {
      onfinish->complete(-ENOSPC);
    }
    return true;
  }

  return objectcacher->flush_set(&in->oset, onfinish);
}

void Client::_flush_range(Inode *in, int64_t offset, uint64_t size)
{
  assert(client_lock.is_locked());
  if (!in->oset.dirty_or_tx) {
    ldout(cct, 10) << " nothing to flush" << dendl;
    return;
  }

  Mutex flock("Client::_flush_range flock");
  Cond cond;
  bool safe = false;
  Context *onflush = new C_SafeCond(&flock, &cond, &safe);
  bool ret = objectcacher->file_flush(&in->oset, &in->layout, in->snaprealm->get_snap_context(),
				      offset, size, onflush);
  if (!ret) {
    // wait for flush
    client_lock.Unlock();
    flock.Lock();
    while (!safe)
      cond.Wait(flock);
    flock.Unlock();
    client_lock.Lock();
  }
}

void Client::flush_set_callback(ObjectCacher::ObjectSet *oset)
{
  //  Mutex::Locker l(client_lock);
  assert(client_lock.is_locked());   // will be called via dispatch() -> objecter -> ...
  Inode *in = static_cast<Inode *>(oset->parent);
  assert(in);
  _flushed(in);
}

void Client::_flushed(Inode *in)
{
  ldout(cct, 10) << "_flushed " << *in << dendl;

  put_cap_ref(in, CEPH_CAP_FILE_CACHE | CEPH_CAP_FILE_BUFFER);
}



// checks common to add_update_cap, handle_cap_grant
void Client::check_cap_issue(Inode *in, Cap *cap, unsigned issued)
{
  unsigned had = in->caps_issued();

  if ((issued & CEPH_CAP_FILE_CACHE) &&
      !(had & CEPH_CAP_FILE_CACHE))
    in->cache_gen++;

  if ((issued & CEPH_CAP_FILE_SHARED) &&
      !(had & CEPH_CAP_FILE_SHARED)) {
    in->shared_gen++;

    if (in->is_dir() && (in->flags & I_COMPLETE)) {
      ldout(cct, 10) << " clearing (I_COMPLETE|I_DIR_ORDERED) on " << *in << dendl;
      in->flags &= ~(I_COMPLETE | I_DIR_ORDERED);
    }
  }
}

void Client::add_update_cap(Inode *in, MetaSession *mds_session, uint64_t cap_id,
			    unsigned issued, unsigned seq, unsigned mseq, inodeno_t realm,
			    int flags)
{
  Cap *cap = 0;
  mds_rank_t mds = mds_session->mds_num;
  if (in->caps.count(mds)) {
    cap = in->caps[mds];

    /*
     * auth mds of the inode changed. we received the cap export
     * message, but still haven't received the cap import message.
     * handle_cap_export() updated the new auth MDS' cap.
     *
     * "ceph_seq_cmp(seq, cap->seq) <= 0" means we are processing
     * a message that was send before the cap import message. So
     * don't remove caps.
     */
    if (ceph_seq_cmp(seq, cap->seq) <= 0) {
      assert(cap == in->auth_cap);
      assert(cap->cap_id == cap_id);
      seq = cap->seq;
      mseq = cap->mseq;
      issued |= cap->issued;
      flags |= CEPH_CAP_FLAG_AUTH;
    }
  } else {
    mds_session->num_caps++;
    if (!in->is_any_caps()) {
      assert(in->snaprealm == 0);
      in->snaprealm = get_snap_realm(realm);
      in->snaprealm->inodes_with_caps.push_back(&in->snaprealm_item);
      ldout(cct, 15) << "add_update_cap first one, opened snaprealm " << in->snaprealm << dendl;
    }
    in->caps[mds] = cap = new Cap;
    mds_session->caps.push_back(&cap->cap_item);
    cap->session = mds_session;
    cap->inode = in;
    cap->gen = mds_session->cap_gen;
    cap_list.push_back(&in->cap_item);
  }

  check_cap_issue(in, cap, issued);

  if (flags & CEPH_CAP_FLAG_AUTH) {
    if (in->auth_cap != cap &&
        (!in->auth_cap || ceph_seq_cmp(in->auth_cap->mseq, mseq) < 0)) {
      if (in->auth_cap && in->flushing_cap_item.is_on_list()) {
	ldout(cct, 10) << "add_update_cap changing auth cap: "
		       << "add myself to new auth MDS' flushing caps list" << dendl;
	mds_session->flushing_caps.push_back(&in->flushing_cap_item);
      }
      in->auth_cap = cap;
    }
  }

  unsigned old_caps = cap->issued;
  cap->cap_id = cap_id;
  cap->issued |= issued;
  cap->implemented |= issued;
  cap->seq = seq;
  cap->issue_seq = seq;
  cap->mseq = mseq;
  ldout(cct, 10) << "add_update_cap issued " << ccap_string(old_caps) << " -> " << ccap_string(cap->issued)
	   << " from mds." << mds
	   << " on " << *in
	   << dendl;

  if ((issued & ~old_caps) && in->auth_cap == cap) {
    // non-auth MDS is revoking the newly grant caps ?
    for (map<mds_rank_t,Cap*>::iterator it = in->caps.begin(); it != in->caps.end(); ++it) {
      if (it->second == cap)
	continue;
      if (it->second->implemented & ~it->second->issued & issued) {
	check_caps(in, true);
	break;
      }
    }
  }

  if (issued & ~old_caps)
    signal_cond_list(in->waitfor_caps);
}

void Client::remove_cap(Cap *cap, bool queue_release)
{
  Inode *in = cap->inode;
  MetaSession *session = cap->session;
  mds_rank_t mds = cap->session->mds_num;

  ldout(cct, 10) << "remove_cap mds." << mds << " on " << *in << dendl;
  
  if (queue_release) {
    session->enqueue_cap_release(
      in->ino,
      cap->cap_id,
      cap->issue_seq,
      cap->mseq,
      cap_epoch_barrier);
  }

  if (in->auth_cap == cap) {
    if (in->flushing_cap_item.is_on_list()) {
      ldout(cct, 10) << " removing myself from flushing_cap list" << dendl;
      in->flushing_cap_item.remove_myself();
    }
    in->auth_cap = NULL;
  }
  assert(in->caps.count(mds));
  in->caps.erase(mds);

  if (cap == session->s_cap_iterator) {
    cap->inode = NULL;
  } else {
    cap->cap_item.remove_myself();
    delete cap;
  }

  if (!in->is_any_caps()) {
    ldout(cct, 15) << "remove_cap last one, closing snaprealm " << in->snaprealm << dendl;
    in->snaprealm_item.remove_myself();
    put_snap_realm(in->snaprealm);
    in->snaprealm = 0;
  }
}

void Client::remove_all_caps(Inode *in)
{
  while (!in->caps.empty())
    remove_cap(in->caps.begin()->second, true);
}

void Client::remove_session_caps(MetaSession *s)
{
  ldout(cct, 10) << "remove_session_caps mds." << s->mds_num << dendl;

  while (s->caps.size()) {
    Cap *cap = *s->caps.begin();
    Inode *in = cap->inode;
    int dirty_caps = 0;
    if (in->auth_cap == cap) {
      dirty_caps = in->dirty_caps | in->flushing_caps;
      in->wanted_max_size = 0;
      in->requested_max_size = 0;
    }
    remove_cap(cap, false);
    signal_cond_list(in->waitfor_caps);
    if (dirty_caps) {
      lderr(cct) << "remove_session_caps still has dirty|flushing caps on " << *in << dendl;
      if (in->flushing_caps)
	num_flushing_caps--;
      in->flushing_caps = 0;
      in->dirty_caps = 0;
      put_inode(in);
    }
  }
  sync_cond.Signal();
}

class C_Client_Remount : public Context  {
private:
  Client *client;
public:
  C_Client_Remount(Client *c) : client(c) {}
  void finish(int r) {
    assert (r == 0);
    r = client->remount_cb(client->callback_handle);
    if (r != 0) {
      client_t whoami = client->get_nodeid();
      lderr(client->cct) << "tried to remount (to trim kernel dentries) and got error "
			 << r << dendl;
      if (client->require_remount && !client->unmounting) {
	assert(0 == "failed to remount for kernel dentry trimming");
      }
    }
  }
};

void Client::_invalidate_kernel_dcache()
{
  if (can_invalidate_dentries && dentry_invalidate_cb && root->dir) {
    for (ceph::unordered_map<string, Dentry*>::iterator p = root->dir->dentries.begin();
	 p != root->dir->dentries.end();
	 ++p) {
      if (p->second->inode)
	_schedule_invalidate_dentry_callback(p->second, false);
    }
  } else if (remount_cb) {
    // Hacky:
    // when remounting a file system, linux kernel trims all unused dentries in the fs
    remount_finisher.queue(new C_Client_Remount(this));
  }
}

void Client::trim_caps(MetaSession *s, int max)
{
  mds_rank_t mds = s->mds_num;
  ldout(cct, 10) << "trim_caps mds." << mds << " max " << max << dendl;

  int trimmed = 0;
  xlist<Cap*>::iterator p = s->caps.begin();
  while ((s->caps.size() - trimmed) > max && !p.end()) {
    Cap *cap = *p;
    s->s_cap_iterator = cap;
    Inode *in = cap->inode;

    if (in->caps.size() > 1 && cap != in->auth_cap) {
      int mine = cap->issued | cap->implemented;
      int oissued = in->auth_cap ? in->auth_cap->issued : 0;
      // disposable non-auth cap
      if (!(get_caps_used(in) & ~oissued & mine)) {
	ldout(cct, 20) << " removing unused, unneeded non-auth cap on " << *in << dendl;
	remove_cap(cap, true);
	trimmed++;
      }
    } else {
      ldout(cct, 20) << " trying to trim dentries for " << *in << dendl;
      bool all = true;
      set<Dentry*>::iterator q = in->dn_set.begin();
      in->get();
      while (q != in->dn_set.end()) {
	Dentry *dn = *q++;
	if (dn->lru_is_expireable()) {
	  if (can_invalidate_dentries &&
	      dn->dir->parent_inode->ino == MDS_INO_ROOT) {
	    // Only issue one of these per DN for inodes in root: handle
	    // others more efficiently by calling for root-child DNs at
	    // the end of this function.
	    _schedule_invalidate_dentry_callback(dn, true);
	  }
	  trim_dentry(dn);
        } else {
          ldout(cct, 20) << "  not expirable: " << dn->name << dendl;
	  all = false;
        }
      }
      if (all && in->ino != MDS_INO_ROOT) {
        ldout(cct, 20) << __func__ << " counting as trimmed: " << *in << dendl;
	trimmed++;
      }

      put_inode(in);
    }

    ++p;
    if (!cap->inode) {
      cap->cap_item.remove_myself();
      delete cap;
    }
  }
  s->s_cap_iterator = NULL;

  if (s->caps.size() > max)
    _invalidate_kernel_dcache();
}

void Client::force_session_readonly(MetaSession *s)
{
  s->readonly = true;
  for (xlist<Cap*>::iterator p = s->caps.begin(); !p.end(); ++p) {
    Inode *in = (*p)->inode;
    if (in->caps_wanted() & CEPH_CAP_FILE_WR)
      signal_cond_list(in->waitfor_caps);
  }
}

void Client::mark_caps_dirty(Inode *in, int caps)
{
  ldout(cct, 10) << "mark_caps_dirty " << *in << " " << ccap_string(in->dirty_caps) << " -> "
	   << ccap_string(in->dirty_caps | caps) << dendl;
  if (caps && !in->caps_dirty())
    in->get();
  in->dirty_caps |= caps;
}

int Client::mark_caps_flushing(Inode *in)
{
  MetaSession *session = in->auth_cap->session;

  int flushing = in->dirty_caps;
  assert(flushing);

  if (!in->flushing_caps) {
    ldout(cct, 10) << "mark_caps_flushing " << ccap_string(flushing) << " " << *in << dendl;
    in->flushing_cap_seq = ++last_flush_seq;
    num_flushing_caps++;
  } else {
    ldout(cct, 10) << "mark_caps_flushing (more) " << ccap_string(flushing) << " " << *in << dendl;
  }

  in->flushing_caps |= flushing;
  in->dirty_caps = 0;
 

  session->flushing_caps.push_back(&in->flushing_cap_item);

  return flushing;
}

void Client::flush_caps()
{
  ldout(cct, 10) << "flush_caps" << dendl;
  xlist<Inode*>::iterator p = delayed_caps.begin();
  while (!p.end()) {
    Inode *in = *p;
    ++p;
    delayed_caps.pop_front();
    check_caps(in, true);
  }

  // other caps, too
  p = cap_list.begin();
  while (!p.end()) {
    Inode *in = *p;
    ++p;
    check_caps(in, true);
  }
}

void Client::flush_caps(Inode *in, MetaSession *session)
{
  ldout(cct, 10) << "flush_caps " << in << " mds." << session->mds_num << dendl;
  Cap *cap = in->auth_cap;
  assert(cap->session == session);

  send_cap(in, session, cap, get_caps_used(in), in->caps_wanted(),
	   (cap->issued | cap->implemented), in->flushing_caps);
}

void Client::wait_sync_caps(Inode *in, uint16_t flush_tid[])
{
retry:
  for (int i = 0; i < CEPH_CAP_BITS; ++i) {
    if (!(in->flushing_caps & (1 << i)))
      continue;
    // handle uint16_t wrapping
    if ((int16_t)(in->flushing_cap_tid[i] - flush_tid[i]) <= 0) {
      ldout(cct, 10) << "wait_sync_caps on " << *in << " flushing "
		     << ccap_string(1 << i) << " want " << flush_tid[i]
		     << " last " << in->flushing_cap_tid[i] << dendl;
      wait_on_list(in->waitfor_caps);
      goto retry;
    }
  }
}

void Client::wait_sync_caps(uint64_t want)
{
 retry:
  ldout(cct, 10) << "wait_sync_caps want " << want << " (last is " << last_flush_seq << ", "
	   << num_flushing_caps << " total flushing)" << dendl;
  for (map<mds_rank_t,MetaSession*>::iterator p = mds_sessions.begin();
       p != mds_sessions.end();
       ++p) {
    if (p->second->flushing_caps.empty())
	continue;
    Inode *in = p->second->flushing_caps.front();
    if (in->flushing_cap_seq <= want) {
      ldout(cct, 10) << " waiting on mds." << p->first << " tid " << in->flushing_cap_seq
	       << " (want " << want << ")" << dendl;
      sync_cond.Wait(client_lock);
      goto retry;
    }
  }
}

void Client::kick_flushing_caps(MetaSession *session)
{
  mds_rank_t mds = session->mds_num;
  ldout(cct, 10) << "kick_flushing_caps mds." << mds << dendl;

  for (xlist<CapSnap*>::iterator p = session->flushing_capsnaps.begin(); !p.end(); ++p) {
    CapSnap *capsnap = *p;
    Inode *in = capsnap->in;
    ldout(cct, 20) << " reflushing capsnap " << capsnap
		   << " on " << *in << " to mds." << mds << dendl;
    flush_snaps(in, false, capsnap);
  }
  for (xlist<Inode*>::iterator p = session->flushing_caps.begin(); !p.end(); ++p) {
    Inode *in = *p;
    ldout(cct, 20) << " reflushing caps on " << *in << " to mds." << mds << dendl;
    if (in->flushing_caps)
      flush_caps(in, session);
  }
}

void Client::kick_maxsize_requests(MetaSession *session)
{
  xlist<Cap*>::iterator iter = session->caps.begin();
  while (!iter.end()){
    (*iter)->inode->requested_max_size = 0;
    (*iter)->inode->wanted_max_size = 0;
    signal_cond_list((*iter)->inode->waitfor_caps);
    ++iter;
  }
}

void SnapRealm::build_snap_context()
{
  set<snapid_t> snaps;
  snapid_t max_seq = seq;
  
  // start with prior_parents?
  for (unsigned i=0; i<prior_parent_snaps.size(); i++)
    snaps.insert(prior_parent_snaps[i]);

  // current parent's snaps
  if (pparent) {
    const SnapContext& psnapc = pparent->get_snap_context();
    for (unsigned i=0; i<psnapc.snaps.size(); i++)
      if (psnapc.snaps[i] >= parent_since)
	snaps.insert(psnapc.snaps[i]);
    if (psnapc.seq > max_seq)
      max_seq = psnapc.seq;
  }

  // my snaps
  for (unsigned i=0; i<my_snaps.size(); i++)
    snaps.insert(my_snaps[i]);

  // ok!
  cached_snap_context.seq = max_seq;
  cached_snap_context.snaps.resize(0);
  cached_snap_context.snaps.reserve(snaps.size());
  for (set<snapid_t>::reverse_iterator p = snaps.rbegin(); p != snaps.rend(); ++p)
    cached_snap_context.snaps.push_back(*p);
}

void Client::invalidate_snaprealm_and_children(SnapRealm *realm)
{
  list<SnapRealm*> q;
  q.push_back(realm);

  while (!q.empty()) {
    realm = q.front();
    q.pop_front();

    ldout(cct, 10) << "invalidate_snaprealm_and_children " << *realm << dendl;
    realm->invalidate_cache();

    for (set<SnapRealm*>::iterator p = realm->pchildren.begin();
	 p != realm->pchildren.end(); 
	 ++p)
      q.push_back(*p);
  }
}

SnapRealm *Client::get_snap_realm(inodeno_t r)
{
  SnapRealm *realm = snap_realms[r];
  if (!realm)
    snap_realms[r] = realm = new SnapRealm(r);
  ldout(cct, 20) << "get_snap_realm " << r << " " << realm << " " << realm->nref << " -> " << (realm->nref + 1) << dendl;
  realm->nref++;
  return realm;
}

SnapRealm *Client::get_snap_realm_maybe(inodeno_t r)
{
  if (snap_realms.count(r) == 0) {
    ldout(cct, 20) << "get_snap_realm_maybe " << r << " fail" << dendl;
    return NULL;
  }
  SnapRealm *realm = snap_realms[r];
  ldout(cct, 20) << "get_snap_realm_maybe " << r << " " << realm << " " << realm->nref << " -> " << (realm->nref + 1) << dendl;
  realm->nref++;
  return realm;
}

void Client::put_snap_realm(SnapRealm *realm)
{
  ldout(cct, 20) << "put_snap_realm " << realm->ino << " " << realm
		 << " " << realm->nref << " -> " << (realm->nref - 1) << dendl;
  if (--realm->nref == 0) {
    snap_realms.erase(realm->ino);
    if (realm->pparent) {
      realm->pparent->pchildren.erase(realm);
      put_snap_realm(realm->pparent);
    }
    delete realm;
  }
}

bool Client::adjust_realm_parent(SnapRealm *realm, inodeno_t parent)
{
  if (realm->parent != parent) {
    ldout(cct, 10) << "adjust_realm_parent " << *realm
	     << " " << realm->parent << " -> " << parent << dendl;
    realm->parent = parent;
    if (realm->pparent) {
      realm->pparent->pchildren.erase(realm);
      put_snap_realm(realm->pparent);
    }
    realm->pparent = get_snap_realm(parent);
    realm->pparent->pchildren.insert(realm);
    return true;
  }
  return false;
}

static bool has_new_snaps(const SnapContext& old_snapc,
			  const SnapContext& new_snapc)
{
	return !new_snapc.snaps.empty() && new_snapc.snaps[0] > old_snapc.seq;
}


inodeno_t Client::update_snap_trace(bufferlist& bl, bool flush)
{
  inodeno_t first_realm = 0;
  ldout(cct, 10) << "update_snap_trace len " << bl.length() << dendl;

  map<SnapRealm*, SnapContext> dirty_realms;

  bufferlist::iterator p = bl.begin();
  while (!p.end()) {
    SnapRealmInfo info;
    ::decode(info, p);
    if (first_realm == 0)
      first_realm = info.ino();
    SnapRealm *realm = get_snap_realm(info.ino());

    bool invalidate = false;

    if (info.seq() > realm->seq) {
      ldout(cct, 10) << "update_snap_trace " << *realm << " seq " << info.seq() << " > " << realm->seq
	       << dendl;

      if (flush) {
	// writeback any dirty caps _before_ updating snap list (i.e. with old snap info)
	//  flush me + children
	list<SnapRealm*> q;
	q.push_back(realm);
	while (!q.empty()) {
	  SnapRealm *realm = q.front();
	  q.pop_front();

	  for (set<SnapRealm*>::iterator p = realm->pchildren.begin(); 
	       p != realm->pchildren.end();
	       ++p)
	    q.push_back(*p);

	  if (dirty_realms.count(realm) == 0) {
	    realm->nref++;
	    dirty_realms[realm] = realm->get_snap_context();
	  }
	}
      }

      // update
      realm->seq = info.seq();
      realm->created = info.created();
      realm->parent_since = info.parent_since();
      realm->prior_parent_snaps = info.prior_parent_snaps;
      realm->my_snaps = info.my_snaps;
      invalidate = true;
    }

    // _always_ verify parent
    if (adjust_realm_parent(realm, info.parent()))
      invalidate = true;

    if (invalidate) {
      invalidate_snaprealm_and_children(realm);
      ldout(cct, 15) << "update_snap_trace " << *realm << " self|parent updated" << dendl;
      ldout(cct, 15) << "  snapc " << realm->get_snap_context() << dendl;
    } else {
      ldout(cct, 10) << "update_snap_trace " << *realm << " seq " << info.seq()
	       << " <= " << realm->seq << " and same parent, SKIPPING" << dendl;
    }
        
    put_snap_realm(realm);
  }

  for (map<SnapRealm*, SnapContext>::iterator q = dirty_realms.begin();
       q != dirty_realms.end();
       ++q) {
    SnapRealm *realm = q->first;
    // if there are new snaps ?
    if (has_new_snaps(q->second, realm->get_snap_context())) { 
      ldout(cct, 10) << " flushing caps on " << *realm << dendl;
      xlist<Inode*>::iterator r = realm->inodes_with_caps.begin();
      while (!r.end()) {
	Inode *in = *r;
	++r;
	queue_cap_snap(in, q->second);
      }
    } else {
      ldout(cct, 10) << " no new snap on " << *realm << dendl;
    }
    put_snap_realm(realm);
  }

  return first_realm;
}

void Client::handle_snap(MClientSnap *m)
{
  ldout(cct, 10) << "handle_snap " << *m << dendl;
  mds_rank_t mds = mds_rank_t(m->get_source().num());
  MetaSession *session = _get_mds_session(mds, m->get_connection().get());
  if (!session) {
    m->put();
    return;
  }

  got_mds_push(session);

  list<Inode*> to_move;
  SnapRealm *realm = 0;
  SnapContext old_snapc;

  if (m->head.op == CEPH_SNAP_OP_SPLIT) {
    assert(m->head.split);
    SnapRealmInfo info;
    bufferlist::iterator p = m->bl.begin();    
    ::decode(info, p);
    assert(info.ino() == m->head.split);
    
    // flush, then move, ino's.
    realm = get_snap_realm(info.ino());
    ldout(cct, 10) << " splitting off " << *realm << dendl;
    old_snapc = realm->get_snap_context();
    for (vector<inodeno_t>::iterator p = m->split_inos.begin();
	 p != m->split_inos.end();
	 ++p) {
      vinodeno_t vino(*p, CEPH_NOSNAP);
      if (inode_map.count(vino)) {
	Inode *in = inode_map[vino];
	if (!in->snaprealm || in->snaprealm == realm)
	  continue;
	if (in->snaprealm->created > info.created()) {
	  ldout(cct, 10) << " NOT moving " << *in << " from _newer_ realm " 
		   << *in->snaprealm << dendl;
	  continue;
	}
	ldout(cct, 10) << " moving " << *in << " from " << *in->snaprealm << dendl;


	in->snaprealm_item.remove_myself();
	put_snap_realm(in->snaprealm);
	to_move.push_back(in);
      }
    }

    // move child snaprealms, too
    for (vector<inodeno_t>::iterator p = m->split_realms.begin();
	 p != m->split_realms.end();
	 ++p) {
      ldout(cct, 10) << "adjusting snaprealm " << *p << " parent" << dendl;
      SnapRealm *child = get_snap_realm_maybe(*p);
      if (!child)
	continue;
      adjust_realm_parent(child, realm->ino);
      put_snap_realm(child);
    }
  }

  update_snap_trace(m->bl, m->head.op != CEPH_SNAP_OP_DESTROY);

  if (realm) {
    bool queue_snap = has_new_snaps(old_snapc, realm->get_snap_context());
    for (list<Inode*>::iterator p = to_move.begin(); p != to_move.end(); ++p) {
      Inode *in = *p;
      in->snaprealm = realm;
      realm->inodes_with_caps.push_back(&in->snaprealm_item);
      realm->nref++;
      // queue for snap writeback
      if (queue_snap)
	queue_cap_snap(in, old_snapc);
    }
    put_snap_realm(realm);
  }

  m->put();
}

void Client::handle_quota(MClientQuota *m)
{
  mds_rank_t mds = mds_rank_t(m->get_source().num());
  MetaSession *session = _get_mds_session(mds, m->get_connection().get());
  if (!session) {
    m->put();
    return;
  }

  got_mds_push(session);

  ldout(cct, 10) << "handle_quota " << *m << " from mds." << mds << dendl;

  vinodeno_t vino(m->ino, CEPH_NOSNAP);
  if (inode_map.count(vino)) {
    Inode *in = NULL;
    in = inode_map[vino];

    if (in) {
      if (in->quota.is_enable() ^ m->quota.is_enable())
	invalidate_quota_tree(in);
      in->quota = m->quota;
      in->rstat = m->rstat;
    }
  }

  m->put();
}

void Client::handle_caps(MClientCaps *m)
{
  mds_rank_t mds = mds_rank_t(m->get_source().num());
  MetaSession *session = _get_mds_session(mds, m->get_connection().get());
  if (!session) {
    m->put();
    return;
  }

  if (m->osd_epoch_barrier && !objecter->have_map(m->osd_epoch_barrier)) {
    // Pause RADOS operations until we see the required epoch
    objecter->set_epoch_barrier(m->osd_epoch_barrier);
  }

  if (m->osd_epoch_barrier > cap_epoch_barrier) {
    // Record the barrier so that we will transmit it to MDS when releasing
    set_cap_epoch_barrier(m->osd_epoch_barrier);
  }

  got_mds_push(session);

  m->clear_payload();  // for if/when we send back to MDS

  Inode *in = 0;
  vinodeno_t vino(m->get_ino(), CEPH_NOSNAP);
  if (inode_map.count(vino))
    in = inode_map[vino];
  if (!in) {
    if (m->get_op() == CEPH_CAP_OP_IMPORT) {
      ldout(cct, 5) << "handle_caps don't have vino " << vino << " on IMPORT, immediately releasing" << dendl;
      session->enqueue_cap_release(
        m->get_ino(),
        m->get_cap_id(),
        m->get_seq(),
        m->get_mseq(),
        cap_epoch_barrier);
    } else {
      ldout(cct, 5) << "handle_caps don't have vino " << vino << ", dropping" << dendl;
    }
    m->put();

    // in case the mds is waiting on e.g. a revocation
    flush_cap_releases();
    return;
  }

  switch (m->get_op()) {
  case CEPH_CAP_OP_EXPORT:
    return handle_cap_export(session, in, m);
  case CEPH_CAP_OP_FLUSHSNAP_ACK:
    return handle_cap_flushsnap_ack(session, in, m);
  case CEPH_CAP_OP_IMPORT:
    handle_cap_import(session, in, m);
  }

  if (in->caps.count(mds) == 0) {
    ldout(cct, 5) << "handle_caps don't have " << *in << " cap on mds." << mds << dendl;
    m->put();
    return;
  }

  Cap *cap = in->caps[mds];

  switch (m->get_op()) {
  case CEPH_CAP_OP_TRUNC: return handle_cap_trunc(session, in, m);
  case CEPH_CAP_OP_IMPORT:
  case CEPH_CAP_OP_REVOKE:
  case CEPH_CAP_OP_GRANT: return handle_cap_grant(session, in, cap, m);
  case CEPH_CAP_OP_FLUSH_ACK: return handle_cap_flush_ack(session, in, cap, m);
  default:
    m->put();
  }
}

void Client::handle_cap_import(MetaSession *session, Inode *in, MClientCaps *m)
{
  mds_rank_t mds = session->mds_num;

  ldout(cct, 5) << "handle_cap_import ino " << m->get_ino() << " mseq " << m->get_mseq()
		<< " IMPORT from mds." << mds << dendl;

  // add/update it
  update_snap_trace(m->snapbl);
  add_update_cap(in, session, m->get_cap_id(),
		 m->get_caps(), m->get_seq(), m->get_mseq(), m->get_realm(),
		 CEPH_CAP_FLAG_AUTH);

  const mds_rank_t peer_mds = mds_rank_t(m->peer.mds);

  if (m->peer.cap_id && in->caps.count(peer_mds)) {
    Cap *cap = in->caps[peer_mds];
    if (cap && cap->cap_id == m->peer.cap_id)
      remove_cap(cap, (m->peer.flags & CEPH_CAP_FLAG_RELEASE));
  }
  
  if (in->auth_cap && in->auth_cap->session->mds_num == mds) {
    // reflush any/all caps (if we are now the auth_cap)
    if (in->cap_snaps.size())
      flush_snaps(in, true);
    if (in->flushing_caps)
      flush_caps(in, session);
  }
}

void Client::handle_cap_export(MetaSession *session, Inode *in, MClientCaps *m)
{
  mds_rank_t mds = session->mds_num;

  ldout(cct, 5) << "handle_cap_export ino " << m->get_ino() << " mseq " << m->get_mseq()
		<< " EXPORT from mds." << mds << dendl;

  Cap *cap = NULL;
  if (in->caps.count(mds))
    cap = in->caps[mds];

  const mds_rank_t peer_mds = mds_rank_t(m->peer.mds);

  if (cap && cap->cap_id == m->get_cap_id()) {
    if (m->peer.cap_id) {
      MetaSession *tsession = _get_or_open_mds_session(peer_mds);
      if (in->caps.count(peer_mds)) {
	Cap *tcap = in->caps[peer_mds];
	if (tcap->cap_id != m->peer.cap_id ||
	    ceph_seq_cmp(tcap->seq, m->peer.seq) < 0) {
	  tcap->cap_id = m->peer.cap_id;
	  tcap->seq = m->peer.seq - 1;
	  tcap->issue_seq = tcap->seq;
	  tcap->mseq = m->peer.mseq;
	  tcap->issued |= cap->issued;
	  tcap->implemented |= cap->issued;
	  if (cap == in->auth_cap)
	    in->auth_cap = tcap;
	  if (in->auth_cap == tcap && in->flushing_cap_item.is_on_list())
	    tsession->flushing_caps.push_back(&in->flushing_cap_item);
	}
      } else {
	add_update_cap(in, tsession, m->peer.cap_id, cap->issued,
		       m->peer.seq - 1, m->peer.mseq, (uint64_t)-1,
		       cap == in->auth_cap ? CEPH_CAP_FLAG_AUTH : 0);
      }
    }

    remove_cap(cap, false);
  }

  m->put();
}

void Client::handle_cap_trunc(MetaSession *session, Inode *in, MClientCaps *m)
{
  mds_rank_t mds = session->mds_num;
  assert(in->caps[mds]);

  ldout(cct, 10) << "handle_cap_trunc on ino " << *in
	   << " size " << in->size << " -> " << m->get_size()
	   << dendl;
  
  int implemented = 0;
  int issued = in->caps_issued(&implemented) | in->caps_dirty();
  issued |= implemented;
  update_inode_file_bits(in, m->get_truncate_seq(), m->get_truncate_size(),
                         m->get_size(), m->get_time_warp_seq(), m->get_ctime(),
                         m->get_mtime(), m->get_atime(),
                         m->inline_version, m->inline_data,
                         issued);
  m->put();
}

void Client::handle_cap_flush_ack(MetaSession *session, Inode *in, Cap *cap, MClientCaps *m)
{
  mds_rank_t mds = session->mds_num;
  int dirty = m->get_dirty();
  int cleaned = 0;
  uint16_t flush_ack_tid = static_cast<uint16_t>(m->get_client_tid());
  for (int i = 0; i < CEPH_CAP_BITS; ++i) {
    if ((dirty & (1 << i)) &&
	(flush_ack_tid == in->flushing_cap_tid[i]))
      cleaned |= 1 << i;
  }

  ldout(cct, 5) << "handle_cap_flush_ack mds." << mds
	  << " cleaned " << ccap_string(cleaned) << " on " << *in
	  << " with " << ccap_string(dirty) << dendl;


  if (!cleaned) {
    ldout(cct, 10) << " tid " << m->get_client_tid() << " != any cap bit tids" << dendl;
  } else {
    if (in->flushing_caps) {
      ldout(cct, 5) << "  flushing_caps " << ccap_string(in->flushing_caps)
	      << " -> " << ccap_string(in->flushing_caps & ~cleaned) << dendl;
      in->flushing_caps &= ~cleaned;
      if (in->flushing_caps == 0) {
	ldout(cct, 10) << " " << *in << " !flushing" << dendl;
	in->flushing_cap_item.remove_myself();
	num_flushing_caps--;
	sync_cond.Signal();
      }
      signal_cond_list(in->waitfor_caps);
      if (!in->caps_dirty())
	put_inode(in);
    }
  }
  
  m->put();
}


void Client::handle_cap_flushsnap_ack(MetaSession *session, Inode *in, MClientCaps *m)
{
  mds_rank_t mds = session->mds_num;
  assert(in->caps[mds]);
  snapid_t follows = m->get_snap_follows();

  if (in->cap_snaps.count(follows)) {
    CapSnap *capsnap = in->cap_snaps[follows];
    if (m->get_client_tid() != capsnap->flush_tid) {
      ldout(cct, 10) << " tid " << m->get_client_tid() << " != " << capsnap->flush_tid << dendl;
    } else {
      ldout(cct, 5) << "handle_cap_flushedsnap mds." << mds << " flushed snap follows " << follows
	      << " on " << *in << dendl;
      capsnap->flushing_item.remove_myself();
      delete capsnap;
      in->cap_snaps.erase(follows);
      put_inode(in);
    }
  } else {
    ldout(cct, 5) << "handle_cap_flushedsnap DUP(?) mds." << mds << " flushed snap follows " << follows
	    << " on " << *in << dendl;
    // we may not have it if we send multiple FLUSHSNAP requests and (got multiple FLUSHEDSNAPs back)
  }

  m->put();
}

class C_Client_DentryInvalidate : public Context  {
private:
  Client *client;
  vinodeno_t dirino;
  vinodeno_t ino;
  string name;
public:
  C_Client_DentryInvalidate(Client *c, Dentry *dn, bool del) :
    client(c), name(dn->name) {
      dirino = dn->dir->parent_inode->vino();
      if (del)
	ino = dn->inode->vino();
      else
	ino.ino = inodeno_t();
  }
  void finish(int r) {
    // _async_dentry_invalidate is responsible for its own locking
    assert(!client->client_lock.is_locked_by_me());
    client->_async_dentry_invalidate(dirino, ino, name);
  }
};

void Client::_async_dentry_invalidate(vinodeno_t dirino, vinodeno_t ino, string& name)
{
  ldout(cct, 10) << "_async_dentry_invalidate '" << name << "' ino " << ino
		 << " in dir " << dirino << dendl;
  dentry_invalidate_cb(callback_handle, dirino, ino, name);
}

void Client::_schedule_invalidate_dentry_callback(Dentry *dn, bool del)
{
  if (dentry_invalidate_cb && dn->inode->ll_ref > 0)
    async_dentry_invalidator.queue(new C_Client_DentryInvalidate(this, dn, del));
}

void Client::_try_to_trim_inode(Inode *in)
{
  int ref = in->get_num_ref();

  if (in->dir && !in->dir->dentry_list.empty()) {
    for (xlist<Dentry*>::iterator p = in->dir->dentry_list.begin();
	!p.end(); ) {
      Dentry *dn = *p;
      ++p;
      if (dn->lru_is_expireable())
	unlink(dn, false, false);  // close dir, drop dentry
    }
    --ref;
  }
  // make sure inode was not freed when closing dir
  if (ref == 0)
    return;

  set<Dentry*>::iterator q = in->dn_set.begin();
  while (q != in->dn_set.end()) {
    Dentry *dn = *q++;
    // FIXME: we play lots of unlink/link tricks when handling MDS replies,
    //        so in->dn_set doesn't always reflect the state of kernel's dcache.
    _schedule_invalidate_dentry_callback(dn, true);
    unlink(dn, true, true);
  }
}

void Client::handle_cap_grant(MetaSession *session, Inode *in, Cap *cap, MClientCaps *m)
{
  mds_rank_t mds = session->mds_num;
  int used = get_caps_used(in);
  int wanted = in->caps_wanted();

  const int old_caps = cap->issued;
  const int new_caps = m->get_caps();
  ldout(cct, 5) << "handle_cap_grant on in " << m->get_ino() 
		<< " mds." << mds << " seq " << m->get_seq()
		<< " caps now " << ccap_string(new_caps)
		<< " was " << ccap_string(old_caps) << dendl;
  cap->seq = m->get_seq();

  in->layout = m->get_layout();

  // update inode
  int implemented = 0;
  int issued = in->caps_issued(&implemented) | in->caps_dirty();
  issued |= implemented;

  if ((issued & CEPH_CAP_AUTH_EXCL) == 0) {
    in->mode = m->head.mode;
    in->uid = m->head.uid;
    in->gid = m->head.gid;
  }
  bool deleted_inode = false;
  if ((issued & CEPH_CAP_LINK_EXCL) == 0 && in->nlink != (int32_t)m->head.nlink) {
    in->nlink = m->head.nlink;
    if (in->nlink == 0 &&
	(new_caps & (CEPH_CAP_LINK_SHARED | CEPH_CAP_LINK_EXCL)))
      deleted_inode = true;
  }
  if ((issued & CEPH_CAP_XATTR_EXCL) == 0 &&
      m->xattrbl.length() &&
      m->head.xattr_version > in->xattr_version) {
    bufferlist::iterator p = m->xattrbl.begin();
    ::decode(in->xattrs, p);
    in->xattr_version = m->head.xattr_version;
  }
  update_inode_file_bits(in, m->get_truncate_seq(), m->get_truncate_size(), m->get_size(),
			 m->get_time_warp_seq(), m->get_ctime(), m->get_mtime(), m->get_atime(),
			 m->inline_version, m->inline_data, issued);

  // max_size
  if (cap == in->auth_cap &&
      m->get_max_size() != in->max_size) {
    ldout(cct, 10) << "max_size " << in->max_size << " -> " << m->get_max_size() << dendl;
    in->max_size = m->get_max_size();
    if (in->max_size > in->wanted_max_size) {
      in->wanted_max_size = 0;
      in->requested_max_size = 0;
    }
  }

  bool check = false;
  if (m->get_op() == CEPH_CAP_OP_IMPORT && m->get_wanted() != wanted)
    check = true;

  check_cap_issue(in, cap, issued);

  // update caps
  if (old_caps & ~new_caps) { 
    ldout(cct, 10) << "  revocation of " << ccap_string(~new_caps & old_caps) << dendl;
    cap->issued = new_caps;
    cap->implemented |= new_caps;

    if (((used & ~new_caps) & CEPH_CAP_FILE_BUFFER)
        && !_flush(in, new C_Client_FlushComplete(this, in))) {
      // waitin' for flush
    } else if ((old_caps & ~new_caps) & CEPH_CAP_FILE_CACHE) {
      _release(in);
    } else {
      cap->wanted = 0; // don't let check_caps skip sending a response to MDS
      check = true;
    }

  } else if (old_caps == new_caps) {
    ldout(cct, 10) << "  caps unchanged at " << ccap_string(old_caps) << dendl;
  } else {
    ldout(cct, 10) << "  grant, new caps are " << ccap_string(new_caps & ~old_caps) << dendl;
    cap->issued = new_caps;
    cap->implemented |= new_caps;

    if (cap == in->auth_cap) {
      // non-auth MDS is revoking the newly grant caps ?
      for (map<mds_rank_t, Cap*>::iterator it = in->caps.begin(); it != in->caps.end(); ++it) {
	if (it->second == cap)
	  continue;
	if (it->second->implemented & ~it->second->issued & new_caps) {
	  check = true;
	  break;
	}
      }
    }
  }

  if (check)
    check_caps(in, false);

  // wake up waiters
  if (new_caps)
    signal_cond_list(in->waitfor_caps);

  // may drop inode's last ref
  if (deleted_inode)
    _try_to_trim_inode(in);

  m->put();
}

int Client::check_permissions(Inode *in, int flags, int uid, int gid)
{
  gid_t *sgids = NULL;
  int sgid_count = 0;
  if (getgroups_cb) {
    sgid_count = getgroups_cb(callback_handle, uid, &sgids);
    if (sgid_count < 0) {
      ldout(cct, 3) << "getgroups failed!" << dendl;
      return sgid_count;
    }
  }
  // check permissions before doing anything else
  if (uid != 0 && !in->check_mode(uid, gid, sgids, sgid_count, flags)) {
    return -EACCES;
  }
  return 0;
}

vinodeno_t Client::_get_vino(Inode *in)
{
  /* The caller must hold the client lock */
  return vinodeno_t(in->ino, in->snapid);
}

inodeno_t Client::_get_inodeno(Inode *in)
{
  /* The caller must hold the client lock */
  return in->ino;
}


/**
 * Resolve an MDS spec to a list of MDS daemon GIDs.
 *
 * The spec is a string representing a GID, rank or name/id.  It may
 * be * in which case it matches all GIDs.
 *
 * If no error is returned, the `targets` vector will be populated with at least
 * one MDS.
 */
int Client::resolve_mds(
    const std::string &mds_spec,
    std::vector<mds_gid_t> *targets)
{
  std::string strtol_err;
  long long rank_or_gid = strict_strtoll(mds_spec.c_str(), 10, &strtol_err);
  if (strtol_err.empty()) {
    // If it parses as an integer, it's GID or a rank
    if (rank_or_gid >= 0 && rank_or_gid < MAX_MDS) {
      const mds_rank_t mds_rank = mds_rank_t(rank_or_gid);

      if (mdsmap->is_dne(mds_rank)) {
        lderr(cct) << __func__ << ": MDS rank " << mds_rank << " does not exist" << dendl;
        return -ENOENT;
      }

      if (!mdsmap->is_up(mds_rank)) {
        lderr(cct) << __func__ << ": MDS rank " << mds_rank << " is not up" << dendl;
        return -EAGAIN;
      }

      const mds_gid_t mds_gid = mdsmap->get_info(mds_rank).global_id;
      ldout(cct, 10) << __func__ << ": resolved rank " << mds_rank << " to GID " << mds_gid << dendl;
      targets->push_back(mds_gid);
    } else {
      const mds_gid_t mds_gid = mds_gid_t(rank_or_gid);
      if (mdsmap->is_dne_gid(mds_gid)) {
        lderr(cct) << __func__ << ": GID " << mds_gid << " not in MDS map" << dendl;
        return -ENOENT;
      } else {
        ldout(cct, 10) << __func__ << ": validated GID " << mds_gid << dendl;
        targets->push_back(mds_gid);
      }
    }
  } else if (mds_spec == "*") {
    // It is a wildcard: use all MDSs
    const std::map<mds_gid_t, MDSMap::mds_info_t> &mds_info = mdsmap->get_mds_info();

    if (mds_info.empty()) {
      lderr(cct) << __func__ << ": * passed but no MDS daemons found" << dendl;
      return -ENOENT;
    }

    for (std::map<mds_gid_t, MDSMap::mds_info_t>::const_iterator i = mds_info.begin();
        i != mds_info.end(); ++i) {
      targets->push_back(i->first);
    }
  } else {
    // It did not parse as an integer, it is not a wildcard, it must be a name
    const mds_gid_t mds_gid = mdsmap->find_mds_gid_by_name(mds_spec);
    if (mds_gid == 0) {
      lderr(cct) << "MDS ID '" << mds_spec << "' not found" << dendl;
      return -ENOENT;
    } else {
      ldout(cct, 10) << __func__ << ": resolved ID '" << mds_spec << "' to GID " << mds_gid << dendl;
      targets->push_back(mds_gid);
    }
  }

  return 0;
}


/**
 * Authenticate with mon and establish global ID
 */
int Client::authenticate()
{
  assert(client_lock.is_locked_by_me());

  if (authenticated) {
    return 0;
  }

  client_lock.Unlock();
  int r = monclient->authenticate(cct->_conf->client_mount_timeout);
  client_lock.Lock();
  if (r < 0) {
    return r;
  }

  whoami = monclient->get_global_id();
  messenger->set_myname(entity_name_t::CLIENT(whoami.v));
  authenticated = true;

  return 0;
}


/**
 *
 * @mds_spec one of ID, rank, GID, "*"
 *
 */
int Client::mds_command(
    const std::string &mds_spec,
    const vector<string>& cmd,
    const bufferlist& inbl,
    bufferlist *outbl,
    string *outs,
    Context *onfinish)
{
  Mutex::Locker lock(client_lock);

  assert(initialized);

  int r;
  r = authenticate();
  if (r < 0) {
    return r;
  }

  // Block until we have an MDSMap to resolve IDs
  if (mdsmap->get_epoch() == 0) {
    wait_on_list(waiting_for_mdsmap);
  }

  // Look up MDS target(s) of the command
  std::vector<mds_gid_t> targets;
  r = resolve_mds(mds_spec, &targets);
  if (r < 0) {
    return r;
  }

  // If daemons are laggy, we won't send them commands.  If all
  // are laggy then we fail.
  std::vector<mds_gid_t> non_laggy;
  for (std::vector<mds_gid_t>::iterator target = targets.begin();
      target != targets.end(); ++target) {
    if (!mdsmap->is_laggy_gid(*target)) {
      non_laggy.push_back(*target);
    }
  }
  if (non_laggy.size() == 0) {
    *outs = "All targeted MDS daemons are laggy";
    return -ENOENT;
  }

  // Send commands to targets
  C_GatherBuilder gather(cct, onfinish);
  for (std::vector<mds_gid_t>::iterator target = non_laggy.begin();
      target != non_laggy.end(); ++target) {
    ceph_tid_t tid = ++last_tid;

    // Open a connection to the target MDS
    entity_inst_t inst = mdsmap->get_info_gid(*target).get_inst();
    ConnectionRef conn = messenger->get_connection(inst);

    // Generate CommandOp state
    CommandOp op;
    op.tid = tid;
    op.on_finish = gather.new_sub();
    op.outbl = outbl;
    op.outs = outs;
    op.mds_gid = *target;
    op.con = conn;
    commands[op.tid] = op;

    ldout(cct, 4) << __func__ << ": new command op to " << *target
      << " tid=" << op.tid << cmd << dendl;

    // Construct and send MCommand
    MCommand *m = new MCommand(monclient->get_fsid());
    m->cmd = cmd;
    m->set_data(inbl);
    m->set_tid(tid);
    conn->send_message(m);
  }
  gather.activate();

  return 0;
}

void Client::handle_command_reply(MCommandReply *m)
{
  ceph_tid_t const tid = m->get_tid();

  ldout(cct, 10) << __func__ << ": tid=" << m->get_tid() << dendl;

  map<ceph_tid_t, CommandOp>::iterator opiter = commands.find(tid);
  if (opiter == commands.end()) {
    ldout(cct, 1) << __func__ << ": unknown tid " << tid << ", dropping" << dendl;
    m->put();
    return;
  }

  CommandOp const &op = opiter->second;
  if (op.outbl) {
    op.outbl->claim(m->get_data());
  }
  if (op.outs) {
    *op.outs = m->rs;
  }

  op.con->mark_down();

  if (op.on_finish) {
    op.on_finish->complete(m->r);
  }

  m->put();
}

// -------------------
// MOUNT

int Client::mount(const std::string &mount_root)
{
  Mutex::Locker lock(client_lock);

  if (mounted) {
    ldout(cct, 5) << "already mounted" << dendl;
    return 0;
  }

  int r = authenticate();
  if (r < 0) {
    return r;
  }

  tick(); // start tick
  
  ldout(cct, 2) << "mounted: have mdsmap " << mdsmap->get_epoch() << dendl;

  // hack: get+pin root inode.
  //  fuse assumes it's always there.
  filepath fp(CEPH_INO_ROOT);
  if (!mount_root.empty())
    fp = filepath(mount_root.c_str());
  while (true) {
    MetaRequest *req = new MetaRequest(CEPH_MDS_OP_GETATTR);
    req->set_filepath(fp);
    req->head.args.getattr.mask = CEPH_STAT_CAP_INODE_ALL;
    int res = make_request(req, -1, -1);
    ldout(cct, 10) << "root getattr result=" << res << dendl;
    if (res < 0)
      return res;

    if (fp.depth())
      fp.pop_dentry();
    else
      break;
  }

  assert(root_ancestor->is_root());
  assert(root);
  _ll_get(root);

  mounted = true;

  // trace?
  if (!cct->_conf->client_trace.empty()) {
    traceout.open(cct->_conf->client_trace.c_str());
    if (traceout.is_open()) {
      ldout(cct, 1) << "opened trace file '" << cct->_conf->client_trace << "'" << dendl;
    } else {
      ldout(cct, 1) << "FAILED to open trace file '" << cct->_conf->client_trace << "'" << dendl;
    }
  }

  /*
  ldout(cct, 3) << "op: // client trace data structs" << dendl;
  ldout(cct, 3) << "op: struct stat st;" << dendl;
  ldout(cct, 3) << "op: struct utimbuf utim;" << dendl;
  ldout(cct, 3) << "op: int readlinkbuf_len = 1000;" << dendl;
  ldout(cct, 3) << "op: char readlinkbuf[readlinkbuf_len];" << dendl;
  ldout(cct, 3) << "op: map<string, inode_t*> dir_contents;" << dendl;
  ldout(cct, 3) << "op: map<int, int> open_files;" << dendl;
  ldout(cct, 3) << "op: int fd;" << dendl;
  */
  return 0;
}

// UNMOUNT

void Client::unmount()
{
  Mutex::Locker lock(client_lock);

  assert(mounted);  // caller is confused?

  ldout(cct, 2) << "unmounting" << dendl;
  unmounting = true;

  while (!mds_requests.empty()) {
    ldout(cct, 10) << "waiting on " << mds_requests.size() << " requests" << dendl;
    mount_cond.Wait(client_lock);
  }

  if (tick_event)
    timer.cancel_event(tick_event);
  tick_event = 0;

  if (cwd)
    put_inode(cwd);
  cwd = NULL;

  // clean up any unclosed files
  while (!fd_map.empty()) {
    Fh *fh = fd_map.begin()->second;
    fd_map.erase(fd_map.begin());
    ldout(cct, 0) << " destroyed lost open file " << fh << " on " << *fh->inode << dendl;
    _release_fh(fh);
  }

  _ll_drop_pins();

  while (unsafe_sync_write > 0) {
    ldout(cct, 0) << unsafe_sync_write << " unsafe_sync_writes, waiting"  << dendl;
    mount_cond.Wait(client_lock);
  }

  if (cct->_conf->client_oc) {
    // flush/release all buffered data
    ceph::unordered_map<vinodeno_t, Inode*>::iterator next;
    for (ceph::unordered_map<vinodeno_t, Inode*>::iterator p = inode_map.begin();
	 p != inode_map.end();
	 p = next) {
      next = p;
      ++next;
      Inode *in = p->second;
      if (!in) {
	ldout(cct, 0) << "null inode_map entry ino " << p->first << dendl;
	assert(in);
      }
      if (!in->caps.empty()) {
	in->get();
	_release(in);
	_flush(in, new C_Client_FlushComplete(this, in));
	put_inode(in);
      }
    }
  }

  flush_caps();
  wait_sync_caps(last_flush_seq);

  // empty lru cache
  lru.lru_set_max(0);
  trim_cache();

  while (lru.lru_get_size() > 0 || 
         !inode_map.empty()) {
    ldout(cct, 2) << "cache still has " << lru.lru_get_size() 
            << "+" << inode_map.size() << " items" 
	    << ", waiting (for caps to release?)"
            << dendl;
    utime_t until = ceph_clock_now(cct) + utime_t(5, 0);
    int r = mount_cond.WaitUntil(client_lock, until);
    if (r == ETIMEDOUT) {
      dump_cache(NULL);
    }
  }
  assert(lru.lru_get_size() == 0);
  assert(inode_map.empty());

  // stop tracing
  if (!cct->_conf->client_trace.empty()) {
    ldout(cct, 1) << "closing trace file '" << cct->_conf->client_trace << "'" << dendl;
    traceout.close();
  }

  
  while (!mds_sessions.empty()) {
    // send session closes!
    for (map<mds_rank_t,MetaSession*>::iterator p = mds_sessions.begin();
	p != mds_sessions.end();
	++p) {
      if (p->second->state != MetaSession::STATE_CLOSING) {
	_close_mds_session(p->second);
      }
    }

    // wait for sessions to close
    ldout(cct, 2) << "waiting for " << mds_sessions.size() << " mds sessions to close" << dendl;
    mount_cond.Wait(client_lock);
  }

  mounted = false;

  ldout(cct, 2) << "unmounted." << dendl;
}



class C_C_Tick : public Context {
  Client *client;
public:
  C_C_Tick(Client *c) : client(c) {}
  void finish(int r) {
    // Called back via Timer, which takes client_lock for us
    assert(client->client_lock.is_locked_by_me());
    client->tick();
  }
};

void Client::flush_cap_releases()
{
  // send any cap releases
  for (map<mds_rank_t,MetaSession*>::iterator p = mds_sessions.begin();
       p != mds_sessions.end();
       ++p) {
    if (p->second->release && mdsmap->is_clientreplay_or_active_or_stopping(p->first)) {
      if (cct->_conf->client_inject_release_failure) {
        ldout(cct, 20) << __func__ << " injecting failure to send cap release message" << dendl;
        p->second->release->put();
      } else {
        p->second->con->send_message(p->second->release);
      }
      p->second->release = 0;
    }
  }
}

void Client::tick()
{
  if (cct->_conf->client_debug_inject_tick_delay > 0) {
    sleep(cct->_conf->client_debug_inject_tick_delay);
    assert(0 == cct->_conf->set_val("client_debug_inject_tick_delay", "0"));
    cct->_conf->apply_changes(NULL);
  }

  ldout(cct, 21) << "tick" << dendl;
  tick_event = new C_C_Tick(this);
  timer.add_event_after(cct->_conf->client_tick_interval, tick_event);

  utime_t now = ceph_clock_now(cct);

  if (!mounted && !mds_requests.empty()) {
    MetaRequest *req = mds_requests.begin()->second;
    if (req->op_stamp + cct->_conf->client_mount_timeout < now) {
      req->aborted = true;
      if (req->caller_cond) {
	req->kick = true;
	req->caller_cond->Signal();
      }
      signal_cond_list(waiting_for_mdsmap);
      for (map<mds_rank_t,MetaSession*>::iterator p = mds_sessions.begin();
	   p != mds_sessions.end();
	  ++p)
	signal_context_list(p->second->waiting_for_open);
    }
  }

  if (mdsmap->get_epoch()) {
    // renew caps?
    utime_t el = now - last_cap_renew;
    if (el > mdsmap->get_session_timeout() / 3.0)
      renew_caps();

    flush_cap_releases();
  }

  // delayed caps
  xlist<Inode*>::iterator p = delayed_caps.begin();
  while (!p.end()) {
    Inode *in = *p;
    ++p;
    if (in->hold_caps_until > now)
      break;
    delayed_caps.pop_front();
    cap_list.push_back(&in->cap_item);
    check_caps(in, true);
  }

  trim_cache(true);
}

void Client::renew_caps()
{
  ldout(cct, 10) << "renew_caps()" << dendl;
  last_cap_renew = ceph_clock_now(cct);
  
  for (map<mds_rank_t,MetaSession*>::iterator p = mds_sessions.begin();
       p != mds_sessions.end();
       ++p) {
    ldout(cct, 15) << "renew_caps requesting from mds." << p->first << dendl;
    if (mdsmap->get_state(p->first) >= MDSMap::STATE_REJOIN)
      renew_caps(p->second);
  }
}

void Client::renew_caps(MetaSession *session)
{
  ldout(cct, 10) << "renew_caps mds." << session->mds_num << dendl;
  session->last_cap_renew_request = ceph_clock_now(cct);
  uint64_t seq = ++session->cap_renew_seq;
  session->con->send_message(new MClientSession(CEPH_SESSION_REQUEST_RENEWCAPS, seq));
}


// ===============================================================
// high level (POSIXy) interface

int Client::_do_lookup(Inode *dir, const string& name, Inode **target)
{
  int op = dir->snapid == CEPH_SNAPDIR ? CEPH_MDS_OP_LOOKUPSNAP : CEPH_MDS_OP_LOOKUP;
  MetaRequest *req = new MetaRequest(op);
  filepath path;
  dir->make_nosnap_relative_path(path);
  path.push_dentry(name);
  req->set_filepath(path);
  req->set_inode(dir);
  req->head.args.getattr.mask = 0;
  ldout(cct, 10) << "_do_lookup on " << path << dendl;

  int r = make_request(req, 0, 0, target);
  ldout(cct, 10) << "_do_lookup res is " << r << dendl;
  return r;
}

int Client::_lookup(Inode *dir, const string& dname, Inode **target)
{
  int r = 0;
  Dentry *dn = NULL;

  if (!dir->is_dir()) {
    r = -ENOTDIR;
    goto done;
  }

  if (dname == "..") {
    if (dir->dn_set.empty())
      r = -ENOENT;
    else
      *target = dir->get_first_parent()->dir->parent_inode; //dirs can't be hard-linked
    goto done;
  }

  if (dname == ".") {
    *target = dir;
    goto done;
  }

  if (dname.length() > NAME_MAX) {
    r = -ENAMETOOLONG;
    goto done;
  }

  if (dname == cct->_conf->client_snapdir &&
      dir->snapid == CEPH_NOSNAP) {
    *target = open_snapdir(dir);
    goto done;
  }

  if (dir->dir &&
      dir->dir->dentries.count(dname)) {
    dn = dir->dir->dentries[dname];

    ldout(cct, 20) << "_lookup have dn " << dname << " mds." << dn->lease_mds << " ttl " << dn->lease_ttl
	     << " seq " << dn->lease_seq
	     << dendl;

    if (!dn->inode || dn->inode->is_any_caps()) {
      // is dn lease valid?
      utime_t now = ceph_clock_now(cct);
      if (dn->lease_mds >= 0 &&
	  dn->lease_ttl > now &&
	  mds_sessions.count(dn->lease_mds)) {
	MetaSession *s = mds_sessions[dn->lease_mds];
	if (s->cap_ttl > now &&
	    s->cap_gen == dn->lease_gen) {
	  // touch this mds's dir cap too, even though we don't _explicitly_ use it here, to
	  // make trim_caps() behave.
	  dir->try_touch_cap(dn->lease_mds);
	  goto hit_dn;
	}
	ldout(cct, 20) << " bad lease, cap_ttl " << s->cap_ttl << ", cap_gen " << s->cap_gen
		       << " vs lease_gen " << dn->lease_gen << dendl;
      }
      // dir lease?
      if (dir->caps_issued_mask(CEPH_CAP_FILE_SHARED)) {
	if (dn->cap_shared_gen == dir->shared_gen)
	  goto hit_dn;
	if (!dn->inode && (dir->flags & I_COMPLETE)) {
	  ldout(cct, 10) << "_lookup concluded ENOENT locally for "
			 << *dir << " dn '" << dname << "'" << dendl;
	  return -ENOENT;
	}
      }
    } else {
      ldout(cct, 20) << " no cap on " << dn->inode->vino() << dendl;
    }
  } else {
    // can we conclude ENOENT locally?
    if (dir->caps_issued_mask(CEPH_CAP_FILE_SHARED) &&
	(dir->flags & I_COMPLETE)) {
      ldout(cct, 10) << "_lookup concluded ENOENT locally for " << *dir << " dn '" << dname << "'" << dendl;
      return -ENOENT;
    }
  }

  r = _do_lookup(dir, dname, target);
  goto done;

 hit_dn:
  if (dn->inode) {
    *target = dn->inode;
  } else {
    r = -ENOENT;
  }
  touch_dn(dn);

 done:
  if (r < 0)
    ldout(cct, 10) << "_lookup " << *dir << " " << dname << " = " << r << dendl;
  else
    ldout(cct, 10) << "_lookup " << *dir << " " << dname << " = " << **target << dendl;
  return r;
}

int Client::get_or_create(Inode *dir, const char* name,
			  Dentry **pdn, bool expect_null)
{
  // lookup
  ldout(cct, 20) << "get_or_create " << *dir << " name " << name << dendl;
  dir->open_dir();
  if (dir->dir->dentries.count(name)) {
    Dentry *dn = dir->dir->dentries[name];
    
    // is dn lease valid?
    utime_t now = ceph_clock_now(cct);
    if (dn->inode &&
	dn->lease_mds >= 0 && 
	dn->lease_ttl > now &&
	mds_sessions.count(dn->lease_mds)) {
      MetaSession *s = mds_sessions[dn->lease_mds];
      if (s->cap_ttl > now &&
	  s->cap_gen == dn->lease_gen) {
	if (expect_null)
	  return -EEXIST;
      }
    }
    *pdn = dn;
  } else {
    // otherwise link up a new one
    *pdn = link(dir->dir, name, NULL, NULL);
  }

  // success
  return 0;
}

int Client::path_walk(const filepath& origpath, Inode **final, bool followsym)
{
  filepath path = origpath;
  Inode *cur;
  if (origpath.absolute())
    cur = root;
  else
    cur = cwd;
  assert(cur);

  ldout(cct, 10) << "path_walk " << path << dendl;

  int symlinks = 0;

  unsigned i=0;
  while (i < path.depth() && cur) {
    const string &dname = path[i];
    ldout(cct, 10) << " " << i << " " << *cur << " " << dname << dendl;
    ldout(cct, 20) << "  (path is " << path << ")" << dendl;
    Inode *next;
    int r = _lookup(cur, dname, &next);
    if (r < 0)
      return r;
    // only follow trailing symlink if followsym.  always follow
    // 'directory' symlinks.
    if (next && next->is_symlink()) {
      symlinks++;
      ldout(cct, 20) << " symlink count " << symlinks << ", value is '" << next->symlink << "'" << dendl;
      if (symlinks > MAXSYMLINKS) {
	return -ELOOP;
      }

      if (i < path.depth() - 1) {
	// dir symlink
	// replace consumed components of path with symlink dir target
	filepath resolved(next->symlink.c_str());
	resolved.append(path.postfixpath(i + 1));
	path = resolved;
	i = 0;
	if (next->symlink[0] == '/') {
	  cur = root;
	}
	continue;
      } else if (followsym) {
	if (next->symlink[0] == '/') {
	  path = next->symlink.c_str();
	  i = 0;
	  // reset position
	  cur = root;
	} else {
	  filepath more(next->symlink.c_str());
	  // we need to remove the symlink component from off of the path
	  // before adding the target that the symlink points to.  remain
	  // at the same position in the path.
	  path.pop_dentry();
	  path.append(more);
	}
	continue;
      }
    }
    cur = next;
    i++;
  }
  if (!cur)
    return -ENOENT;
  if (final)
    *final = cur;
  return 0;
}


// namespace ops

int Client::link(const char *relexisting, const char *relpath) 
{
  Mutex::Locker lock(client_lock);
  tout(cct) << "link" << std::endl;
  tout(cct) << relexisting << std::endl;
  tout(cct) << relpath << std::endl;

  filepath existing(relexisting);
  filepath path(relpath);
  string name = path.last_dentry();
  path.pop_dentry();

  Inode *in, *dir;
  int r;
  r = path_walk(existing, &in);
  if (r < 0)
    goto out;
  in->get();
  r = path_walk(path, &dir);
  if (r < 0)
    goto out_unlock;
  r = _link(in, dir, name.c_str());
 out_unlock:
  put_inode(in);
 out:
  return r;
}

int Client::unlink(const char *relpath)
{
  Mutex::Locker lock(client_lock);
  tout(cct) << "unlink" << std::endl;
  tout(cct) << relpath << std::endl;

  filepath path(relpath);
  string name = path.last_dentry();
  path.pop_dentry();
  Inode *dir;
  int r = path_walk(path, &dir);
  if (r < 0)
    return r;
  return _unlink(dir, name.c_str());
}

int Client::rename(const char *relfrom, const char *relto)
{
  Mutex::Locker lock(client_lock);
  tout(cct) << "rename" << std::endl;
  tout(cct) << relfrom << std::endl;
  tout(cct) << relto << std::endl;

  filepath from(relfrom);
  filepath to(relto);
  string fromname = from.last_dentry();
  from.pop_dentry();
  string toname = to.last_dentry();
  to.pop_dentry();

  Inode *fromdir, *todir;
  int r;

  r = path_walk(from, &fromdir);
  if (r < 0)
    goto out;
  fromdir->get();
  r = path_walk(to, &todir);
  if (r < 0)
    goto out_unlock;
  todir->get();
  r = _rename(fromdir, fromname.c_str(), todir, toname.c_str());
  put_inode(todir);
 out_unlock:
  put_inode(fromdir);
 out:
  return r;
}

// dirs

int Client::mkdir(const char *relpath, mode_t mode)
{
  Mutex::Locker lock(client_lock);
  tout(cct) << "mkdir" << std::endl;
  tout(cct) << relpath << std::endl;
  tout(cct) << mode << std::endl;
  ldout(cct, 10) << "mkdir: " << relpath << dendl;

  filepath path(relpath);
  string name = path.last_dentry();
  path.pop_dentry();
  Inode *dir;
  int r = path_walk(path, &dir);
  if (r < 0) {
    return r;
  }
  return _mkdir(dir, name.c_str(), mode);
}

int Client::mkdirs(const char *relpath, mode_t mode)
{
  Mutex::Locker lock(client_lock);
  ldout(cct, 10) << "Client::mkdirs " << relpath << dendl;
  tout(cct) << "mkdirs" << std::endl;
  tout(cct) << relpath << std::endl;
  tout(cct) << mode << std::endl;

  //get through existing parts of path
  filepath path(relpath);
  unsigned int i;
  int r=0;
  Inode *cur = cwd;
  Inode *next;
  for (i=0; i<path.depth(); ++i) {
    r=_lookup(cur, path[i].c_str(), &next);
    if (r < 0) break;
    cur = next;
  }
  //check that we have work left to do
  if (i==path.depth()) return -EEXIST;
  if (r!=-ENOENT) return r;
  ldout(cct, 20) << "mkdirs got through " << i << " directories on path " << relpath << dendl;
  //make new directory at each level
  for (; i<path.depth(); ++i) {
    //make new dir
    r = _mkdir(cur, path[i].c_str(), mode);
    //check proper creation/existence
    if (r < 0) return r;
    r = _lookup(cur, path[i], &next);
    if(r < 0) {
      ldout(cct, 0) << "mkdirs: successfully created new directory " << path[i]
	      << " but can't _lookup it!" << dendl;
      return r;
    }
    //move to new dir and continue
    cur = next;
    ldout(cct, 20) << "mkdirs: successfully created directory "
	     << filepath(cur->ino).get_path() << dendl;
  }
  return 0;
}

int Client::rmdir(const char *relpath)
{
  Mutex::Locker lock(client_lock);
  tout(cct) << "rmdir" << std::endl;
  tout(cct) << relpath << std::endl;
  filepath path(relpath);
  string name = path.last_dentry();
  path.pop_dentry();
  Inode *dir;
  int r = path_walk(path, &dir);
  if (r < 0)
    return r;
  return _rmdir(dir, name.c_str());
}

int Client::mknod(const char *relpath, mode_t mode, dev_t rdev) 
{ 
  Mutex::Locker lock(client_lock);
  tout(cct) << "mknod" << std::endl;
  tout(cct) << relpath << std::endl;
  tout(cct) << mode << std::endl;
  tout(cct) << rdev << std::endl;
  filepath path(relpath);
  string name = path.last_dentry();
  path.pop_dentry();
  Inode *in;
  int r = path_walk(path, &in);
  if (r < 0)
    return r;
  return _mknod(in, name.c_str(), mode, rdev);
}

// symlinks
  
int Client::symlink(const char *target, const char *relpath)
{
  Mutex::Locker lock(client_lock);
  tout(cct) << "symlink" << std::endl;
  tout(cct) << target << std::endl;
  tout(cct) << relpath << std::endl;

  filepath path(relpath);
  string name = path.last_dentry();
  path.pop_dentry();
  Inode *dir;
  int r = path_walk(path, &dir);
  if (r < 0)
    return r;
  return _symlink(dir, name.c_str(), target);
}

int Client::readlink(const char *relpath, char *buf, loff_t size) 
{
  Mutex::Locker lock(client_lock);
  tout(cct) << "readlink" << std::endl;
  tout(cct) << relpath << std::endl;

  filepath path(relpath);
  Inode *in;
  int r = path_walk(path, &in, false);
  if (r < 0)
    return r;

  return _readlink(in, buf, size);
}

int Client::_readlink(Inode *in, char *buf, size_t size)
{
  if (!in->is_symlink())
    return -EINVAL;

  // copy into buf (at most size bytes)
  int r = in->symlink.length();
  if (r > (int)size)
    r = size;
  memcpy(buf, in->symlink.c_str(), r);
  return r;
}


// inode stuff

int Client::_getattr(Inode *in, int mask, int uid, int gid, bool force)
{
  bool yes = in->caps_issued_mask(mask);

  ldout(cct, 10) << "_getattr mask " << ccap_string(mask) << " issued=" << yes << dendl;
  if (yes && !force)
    return 0;

  MetaRequest *req = new MetaRequest(CEPH_MDS_OP_GETATTR);
  filepath path;
  in->make_nosnap_relative_path(path);
  req->set_filepath(path);
  req->set_inode(in);
  req->head.args.getattr.mask = mask;
  
  int res = make_request(req, uid, gid);
  ldout(cct, 10) << "_getattr result=" << res << dendl;
  return res;
}

int Client::_setattr(Inode *in, struct stat *attr, int mask, int uid, int gid,
		     Inode **inp)
{
  int issued = in->caps_issued();

  ldout(cct, 10) << "_setattr mask " << mask << " issued " <<
    ccap_string(issued) << dendl;

  if (in->snapid != CEPH_NOSNAP) {
    return -EROFS;
  }
  if ((mask & CEPH_SETATTR_SIZE) &&
      (unsigned long)attr->st_size > in->size &&
      is_quota_bytes_exceeded(in, (unsigned long)attr->st_size - in->size)) {
    return -EDQUOT;
  }
  // make the change locally?

  if (!mask) {
    // caller just needs us to bump the ctime
    in->ctime = ceph_clock_now(cct);
    if (issued & CEPH_CAP_AUTH_EXCL)
      mark_caps_dirty(in, CEPH_CAP_AUTH_EXCL);
    else if (issued & CEPH_CAP_FILE_EXCL)
      mark_caps_dirty(in, CEPH_CAP_FILE_EXCL);
    else if (issued & CEPH_CAP_XATTR_EXCL)
      mark_caps_dirty(in, CEPH_CAP_XATTR_EXCL);
    else
      mask |= CEPH_SETATTR_CTIME;
  }

  if (in->caps_issued_mask(CEPH_CAP_AUTH_EXCL)) {
    if (mask & CEPH_SETATTR_MODE) {
      in->ctime = ceph_clock_now(cct);
      in->mode = (in->mode & ~07777) | (attr->st_mode & 07777);
      mark_caps_dirty(in, CEPH_CAP_AUTH_EXCL);
      mask &= ~CEPH_SETATTR_MODE;
      ldout(cct,10) << "changing mode to " << attr->st_mode << dendl;
    }
    if (mask & CEPH_SETATTR_UID) {
      in->ctime = ceph_clock_now(cct);
      in->uid = attr->st_uid;
      mark_caps_dirty(in, CEPH_CAP_AUTH_EXCL);
      mask &= ~CEPH_SETATTR_UID;
      ldout(cct,10) << "changing uid to " << attr->st_uid << dendl;
    }
    if (mask & CEPH_SETATTR_GID) {
      in->ctime = ceph_clock_now(cct);
      in->gid = attr->st_gid;
      mark_caps_dirty(in, CEPH_CAP_AUTH_EXCL);
      mask &= ~CEPH_SETATTR_GID;
      ldout(cct,10) << "changing gid to " << attr->st_gid << dendl;
    }
  }
  if (in->caps_issued_mask(CEPH_CAP_FILE_EXCL)) {
    if (mask & (CEPH_SETATTR_MTIME|CEPH_SETATTR_ATIME)) {
      if (mask & CEPH_SETATTR_MTIME)
        in->mtime = utime_t(stat_get_mtime_sec(attr), stat_get_mtime_nsec(attr));
      if (mask & CEPH_SETATTR_ATIME)
        in->atime = utime_t(stat_get_atime_sec(attr), stat_get_atime_nsec(attr));
      in->ctime = ceph_clock_now(cct);
      in->time_warp_seq++;
      mark_caps_dirty(in, CEPH_CAP_FILE_EXCL);
      mask &= ~(CEPH_SETATTR_MTIME|CEPH_SETATTR_ATIME);
    }
  }
  if (!mask)
    return 0;

  MetaRequest *req = new MetaRequest(CEPH_MDS_OP_SETATTR);

  filepath path;
  in->make_nosnap_relative_path(path);
  req->set_filepath(path);
  req->set_inode(in);

  if (mask & CEPH_SETATTR_MODE) {
    req->head.args.setattr.mode = attr->st_mode;
    req->inode_drop |= CEPH_CAP_AUTH_SHARED;
    ldout(cct,10) << "changing mode to " << attr->st_mode << dendl;
  }
  if (mask & CEPH_SETATTR_UID) {
    req->head.args.setattr.uid = attr->st_uid;
    req->inode_drop |= CEPH_CAP_AUTH_SHARED;
    ldout(cct,10) << "changing uid to " << attr->st_uid << dendl;
  }
  if (mask & CEPH_SETATTR_GID) {
    req->head.args.setattr.gid = attr->st_gid;
    req->inode_drop |= CEPH_CAP_AUTH_SHARED;
    ldout(cct,10) << "changing gid to " << attr->st_gid << dendl;
  }
  if (mask & CEPH_SETATTR_MTIME) {
    utime_t mtime = utime_t(stat_get_mtime_sec(attr), stat_get_mtime_nsec(attr));
    req->head.args.setattr.mtime = mtime;
    req->inode_drop |= CEPH_CAP_AUTH_SHARED | CEPH_CAP_FILE_RD |
      CEPH_CAP_FILE_WR;
  }
  if (mask & CEPH_SETATTR_ATIME) {
    utime_t atime = utime_t(stat_get_atime_sec(attr), stat_get_atime_nsec(attr));
    req->head.args.setattr.atime = atime;
    req->inode_drop |= CEPH_CAP_FILE_CACHE | CEPH_CAP_FILE_RD |
      CEPH_CAP_FILE_WR;
  }
  if (mask & CEPH_SETATTR_SIZE) {
    if ((unsigned long)attr->st_size < mdsmap->get_max_filesize())
      req->head.args.setattr.size = attr->st_size;
    else { //too big!
      put_request(req);
      return -EFBIG;
    }
    req->inode_drop |= CEPH_CAP_AUTH_SHARED | CEPH_CAP_FILE_RD |
      CEPH_CAP_FILE_WR;
  }
  req->head.args.setattr.mask = mask;

  req->regetattr_mask = mask;

  int res = make_request(req, uid, gid, inp);
  ldout(cct, 10) << "_setattr result=" << res << dendl;
  return res;
}

int Client::setattr(const char *relpath, struct stat *attr, int mask)
{
  Mutex::Locker lock(client_lock);
  tout(cct) << "setattr" << std::endl;
  tout(cct) << relpath << std::endl;
  tout(cct) << mask  << std::endl;

  filepath path(relpath);
  Inode *in;
  int r = path_walk(path, &in);
  if (r < 0)
    return r;
  return _setattr(in, attr, mask); 
}

int Client::fsetattr(int fd, struct stat *attr, int mask)
{
  Mutex::Locker lock(client_lock);
  tout(cct) << "fsetattr" << std::endl;
  tout(cct) << fd << std::endl;
  tout(cct) << mask  << std::endl;

  Fh *f = get_filehandle(fd);
  if (!f)
    return -EBADF;
#if defined(__linux__) && defined(O_PATH)
  if (f->flags & O_PATH)
    return -EBADF;
#endif
  return _setattr(f->inode, attr, mask); 
}

int Client::stat(const char *relpath, struct stat *stbuf,
			  frag_info_t *dirstat, int mask)
{
  ldout(cct, 3) << "stat enter (relpath " << relpath << " mask " << mask << ")" << dendl;
  Mutex::Locker lock(client_lock);
  tout(cct) << "stat" << std::endl;
  tout(cct) << relpath << std::endl;
  filepath path(relpath);
  Inode *in;
  int r = path_walk(path, &in);
  if (r < 0)
    return r;
  r = _getattr(in, mask);
  if (r < 0) {
    ldout(cct, 3) << "stat exit on error!" << dendl;
    return r;
  }
  fill_stat(in, stbuf, dirstat);
  ldout(cct, 3) << "stat exit (relpath " << relpath << " mask " << mask << ")" << dendl;
  return r;
}

int Client::lstat(const char *relpath, struct stat *stbuf,
			  frag_info_t *dirstat, int mask)
{
  ldout(cct, 3) << "lstat enter (relpath " << relpath << " mask " << mask << ")" << dendl;
  Mutex::Locker lock(client_lock);
  tout(cct) << "lstat" << std::endl;
  tout(cct) << relpath << std::endl;
  filepath path(relpath);
  Inode *in;
  // don't follow symlinks
  int r = path_walk(path, &in, false);
  if (r < 0)
    return r;
  r = _getattr(in, mask);
  if (r < 0) {
    ldout(cct, 3) << "lstat exit on error!" << dendl;
    return r;
  }
  fill_stat(in, stbuf, dirstat);
  ldout(cct, 3) << "lstat exit (relpath " << relpath << " mask " << mask << ")" << dendl;
  return r;
}

int Client::fill_stat(Inode *in, struct stat *st, frag_info_t *dirstat, nest_info_t *rstat)
{
  ldout(cct, 10) << "fill_stat on " << in->ino << " snap/dev" << in->snapid
	   << " mode 0" << oct << in->mode << dec
	   << " mtime " << in->mtime << " ctime " << in->ctime << dendl;
  memset(st, 0, sizeof(struct stat));
  st->st_ino = in->ino;
  st->st_dev = in->snapid;
  st->st_mode = in->mode;
  st->st_rdev = in->rdev;
  st->st_nlink = in->nlink;
  st->st_uid = in->uid;
  st->st_gid = in->gid;
  if (in->ctime.sec() > in->mtime.sec()) {
    stat_set_ctime_sec(st, in->ctime.sec());
    stat_set_ctime_nsec(st, in->ctime.nsec());
  } else {
    stat_set_ctime_sec(st, in->mtime.sec());
    stat_set_ctime_nsec(st, in->mtime.nsec());
  }
  stat_set_atime_sec(st, in->atime.sec());
  stat_set_atime_nsec(st, in->atime.nsec());
  stat_set_mtime_sec(st, in->mtime.sec());
  stat_set_mtime_nsec(st, in->mtime.nsec());
  if (in->is_dir()) {
    //st->st_size = in->dirstat.size();
    st->st_size = in->rstat.rbytes;
    st->st_blocks = 1;
  } else {
    st->st_size = in->size;
    st->st_blocks = (in->size + 511) >> 9;
  }
  st->st_blksize = MAX(in->layout.fl_stripe_unit, 4096);

  if (dirstat)
    *dirstat = in->dirstat;
  if (rstat)
    *rstat = in->rstat;

  return in->caps_issued();
}

void Client::touch_dn(Dentry *dn)
{
  lru.lru_touch(dn);
}

int Client::chmod(const char *relpath, mode_t mode)
{
  Mutex::Locker lock(client_lock);
  tout(cct) << "chmod" << std::endl;
  tout(cct) << relpath << std::endl;
  tout(cct) << mode << std::endl;
  filepath path(relpath);
  Inode *in;
  int r = path_walk(path, &in);
  if (r < 0)
    return r;
  struct stat attr;
  attr.st_mode = mode;
  return _setattr(in, &attr, CEPH_SETATTR_MODE);
}

int Client::fchmod(int fd, mode_t mode)
{
  Mutex::Locker lock(client_lock);
  tout(cct) << "fchmod" << std::endl;
  tout(cct) << fd << std::endl;
  tout(cct) << mode << std::endl;
  Fh *f = get_filehandle(fd);
  if (!f)
    return -EBADF;
#if defined(__linux__) && defined(O_PATH)
  if (f->flags & O_PATH)
    return -EBADF;
#endif
  struct stat attr;
  attr.st_mode = mode;
  return _setattr(f->inode, &attr, CEPH_SETATTR_MODE);
}

int Client::lchmod(const char *relpath, mode_t mode)
{
  Mutex::Locker lock(client_lock);
  tout(cct) << "lchmod" << std::endl;
  tout(cct) << relpath << std::endl;
  tout(cct) << mode << std::endl;
  filepath path(relpath);
  Inode *in;
  // don't follow symlinks
  int r = path_walk(path, &in, false);
  if (r < 0)
    return r;
  struct stat attr;
  attr.st_mode = mode;
  return _setattr(in, &attr, CEPH_SETATTR_MODE);
}

int Client::chown(const char *relpath, int uid, int gid)
{
  Mutex::Locker lock(client_lock);
  tout(cct) << "chown" << std::endl;
  tout(cct) << relpath << std::endl;
  tout(cct) << uid << std::endl;
  tout(cct) << gid << std::endl;
  filepath path(relpath);
  Inode *in;
  int r = path_walk(path, &in);
  if (r < 0)
    return r;
  struct stat attr;
  attr.st_uid = uid;
  attr.st_gid = gid;
  int mask = 0;
  if (uid != -1) mask |= CEPH_SETATTR_UID;
  if (gid != -1) mask |= CEPH_SETATTR_GID;
  return _setattr(in, &attr, mask);
}

int Client::fchown(int fd, int uid, int gid)
{
  Mutex::Locker lock(client_lock);
  tout(cct) << "fchown" << std::endl;
  tout(cct) << fd << std::endl;
  tout(cct) << uid << std::endl;
  tout(cct) << gid << std::endl;
  Fh *f = get_filehandle(fd);
  if (!f)
    return -EBADF;
#if defined(__linux__) && defined(O_PATH)
  if (f->flags & O_PATH)
    return -EBADF;
#endif
  struct stat attr;
  attr.st_uid = uid;
  attr.st_gid = gid;
  int mask = 0;
  if (uid != -1) mask |= CEPH_SETATTR_UID;
  if (gid != -1) mask |= CEPH_SETATTR_GID;
  return _setattr(f->inode, &attr, mask);
}

int Client::lchown(const char *relpath, int uid, int gid)
{
  Mutex::Locker lock(client_lock);
  tout(cct) << "lchown" << std::endl;
  tout(cct) << relpath << std::endl;
  tout(cct) << uid << std::endl;
  tout(cct) << gid << std::endl;
  filepath path(relpath);
  Inode *in;
  // don't follow symlinks
  int r = path_walk(path, &in, false);
  if (r < 0)
    return r;
  struct stat attr;
  attr.st_uid = uid;
  attr.st_gid = gid;
  int mask = 0;
  if (uid != -1) mask |= CEPH_SETATTR_UID;
  if (gid != -1) mask |= CEPH_SETATTR_GID;
  return _setattr(in, &attr, mask);
}

int Client::utime(const char *relpath, struct utimbuf *buf)
{
  Mutex::Locker lock(client_lock);
  tout(cct) << "utime" << std::endl;
  tout(cct) << relpath << std::endl;
  tout(cct) << buf->modtime << std::endl;
  tout(cct) << buf->actime << std::endl;
  filepath path(relpath);
  Inode *in;
  int r = path_walk(path, &in);
  if (r < 0)
    return r;
  struct stat attr;
  stat_set_mtime_sec(&attr, buf->modtime);
  stat_set_mtime_nsec(&attr, 0);
  stat_set_atime_sec(&attr, buf->actime);
  stat_set_atime_nsec(&attr, 0);
  return _setattr(in, &attr, CEPH_SETATTR_MTIME|CEPH_SETATTR_ATIME);
}

int Client::lutime(const char *relpath, struct utimbuf *buf)
{
  Mutex::Locker lock(client_lock);
  tout(cct) << "lutime" << std::endl;
  tout(cct) << relpath << std::endl;
  tout(cct) << buf->modtime << std::endl;
  tout(cct) << buf->actime << std::endl;
  filepath path(relpath);
  Inode *in;
  // don't follow symlinks
  int r = path_walk(path, &in, false);
  if (r < 0)
    return r;
  struct stat attr;
  stat_set_mtime_sec(&attr, buf->modtime);
  stat_set_mtime_nsec(&attr, 0);
  stat_set_atime_sec(&attr, buf->actime);
  stat_set_atime_nsec(&attr, 0);
  return _setattr(in, &attr, CEPH_SETATTR_MTIME|CEPH_SETATTR_ATIME);
}

int Client::flock(int fd, int operation, uint64_t owner)
{
  Mutex::Locker lock(client_lock);
  tout(cct) << "flock" << std::endl;
  tout(cct) << fd << std::endl;
  tout(cct) << operation << std::endl;
  tout(cct) << owner << std::endl;
  Fh *f = get_filehandle(fd);
  if (!f)
    return -EBADF;

  return _flock(f, operation, owner, NULL);
}

int Client::opendir(const char *relpath, dir_result_t **dirpp) 
{
  Mutex::Locker lock(client_lock);
  tout(cct) << "opendir" << std::endl;
  tout(cct) << relpath << std::endl;
  filepath path(relpath);
  Inode *in;
  int r = path_walk(path, &in);
  if (r < 0)
    return r;
  r = _opendir(in, dirpp);
  tout(cct) << (unsigned long)*dirpp << std::endl;
  return r;
}

int Client::_opendir(Inode *in, dir_result_t **dirpp, int uid, int gid) 
{
  if (!in->is_dir())
    return -ENOTDIR;
  *dirpp = new dir_result_t(in);
  (*dirpp)->set_frag(in->dirfragtree[0]);
  if (in->dir) {
    (*dirpp)->release_count = in->dir->release_count;
    (*dirpp)->ordered_count = in->dir->ordered_count;
  }
  (*dirpp)->start_shared_gen = in->shared_gen;
  ldout(cct, 10) << "_opendir " << in->ino << ", our cache says the first dirfrag is " << (*dirpp)->frag() << dendl;
  ldout(cct, 3) << "_opendir(" << in->ino << ") = " << 0 << " (" << *dirpp << ")" << dendl;
  return 0;
}


int Client::closedir(dir_result_t *dir) 
{
  Mutex::Locker lock(client_lock);
  tout(cct) << "closedir" << std::endl;
  tout(cct) << (unsigned long)dir << std::endl;

  ldout(cct, 3) << "closedir(" << dir << ") = 0" << dendl;
  _closedir(dir);
  return 0;
}

void Client::_closedir(dir_result_t *dirp)
{
  ldout(cct, 10) << "_closedir(" << dirp << ")" << dendl;
  if (dirp->inode) {
    ldout(cct, 10) << "_closedir detaching inode " << dirp->inode << dendl;
    put_inode(dirp->inode);
    dirp->inode = 0;
  }
  _readdir_drop_dirp_buffer(dirp);
  delete dirp;
}

void Client::rewinddir(dir_result_t *dirp)
{
  Mutex::Locker lock(client_lock);

  ldout(cct, 3) << "rewinddir(" << dirp << ")" << dendl;
  dir_result_t *d = static_cast<dir_result_t*>(dirp);
  _readdir_drop_dirp_buffer(d);
  d->reset();
}
 
loff_t Client::telldir(dir_result_t *dirp)
{
  dir_result_t *d = static_cast<dir_result_t*>(dirp);
  ldout(cct, 3) << "telldir(" << dirp << ") = " << d->offset << dendl;
  return d->offset;
}

void Client::seekdir(dir_result_t *dirp, loff_t offset)
{
  Mutex::Locker lock(client_lock);

  ldout(cct, 3) << "seekdir(" << dirp << ", " << offset << ")" << dendl;
  dir_result_t *d = static_cast<dir_result_t*>(dirp);

  if (offset == 0 ||
      dir_result_t::fpos_frag(offset) != d->frag() ||
      dir_result_t::fpos_off(offset) < d->fragpos()) {
    _readdir_drop_dirp_buffer(d);
    d->reset();
  }

  if (offset > d->offset)
    d->release_count--;   // bump if we do a forward seek

  d->offset = offset;
  if (!d->frag().is_leftmost() && d->next_offset == 2)
    d->next_offset = 0;  // not 2 on non-leftmost frags!
}





//struct dirent {
//  ino_t          d_ino;       /* inode number */
//  off_t          d_off;       /* offset to the next dirent */
//  unsigned short d_reclen;    /* length of this record */
//  unsigned char  d_type;      /* type of file */
//  char           d_name[256]; /* filename */
//};
void Client::fill_dirent(struct dirent *de, const char *name, int type, uint64_t ino, loff_t next_off)
{
  strncpy(de->d_name, name, 255);
  de->d_name[255] = '\0';
#ifndef __CYGWIN__
  de->d_ino = ino;
#if !defined(DARWIN) && !defined(__FreeBSD__)
  de->d_off = next_off;
#endif
  de->d_reclen = 1;
  de->d_type = IFTODT(type);
  ldout(cct, 10) << "fill_dirent '" << de->d_name << "' -> " << inodeno_t(de->d_ino)
	   << " type " << (int)de->d_type << " w/ next_off " << hex << next_off << dec << dendl;
#endif
}

void Client::_readdir_next_frag(dir_result_t *dirp)
{
  frag_t fg = dirp->frag();

  // advance
  dirp->next_frag();
  if (dirp->at_end()) {
    ldout(cct, 10) << "_readdir_next_frag advance from " << fg << " to END" << dendl;
  } else {
    ldout(cct, 10) << "_readdir_next_frag advance from " << fg << " to " << dirp->frag() << dendl;
    _readdir_rechoose_frag(dirp);
  }
}

void Client::_readdir_rechoose_frag(dir_result_t *dirp)
{
  assert(dirp->inode);
  frag_t cur = dirp->frag();
  frag_t f = dirp->inode->dirfragtree[cur.value()];
  if (f != cur) {
    ldout(cct, 10) << "_readdir_rechoose_frag frag " << cur << " maps to " << f << dendl;
    dirp->set_frag(f);
  }
}

void Client::_readdir_drop_dirp_buffer(dir_result_t *dirp)
{
  ldout(cct, 10) << "_readdir_drop_dirp_buffer " << dirp << dendl;
  if (dirp->buffer) {
    for (unsigned i = 0; i < dirp->buffer->size(); i++)
      put_inode((*dirp->buffer)[i].second);
    delete dirp->buffer;
    dirp->buffer = NULL;
  }
}

int Client::_readdir_get_frag(dir_result_t *dirp)
{
  assert(dirp);
  assert(dirp->inode);

  // get the current frag.
  frag_t fg = dirp->frag();
  
  ldout(cct, 10) << "_readdir_get_frag " << dirp << " on " << dirp->inode->ino << " fg " << fg
	   << " next_offset " << dirp->next_offset
	   << dendl;

  int op = CEPH_MDS_OP_READDIR;
  if (dirp->inode && dirp->inode->snapid == CEPH_SNAPDIR)
    op = CEPH_MDS_OP_LSSNAP;

  Inode *diri = dirp->inode;

  MetaRequest *req = new MetaRequest(op);
  filepath path;
  diri->make_nosnap_relative_path(path);
  req->set_filepath(path); 
  req->set_inode(diri);
  req->head.args.readdir.frag = fg;
  if (dirp->last_name.length()) {
    req->path2.set_path(dirp->last_name.c_str());
    req->readdir_start = dirp->last_name;
  }
  req->readdir_offset = dirp->next_offset;
  req->readdir_frag = fg;
  
  
  bufferlist dirbl;
  int res = make_request(req, -1, -1, NULL, NULL, -1, &dirbl);
  
  if (res == -EAGAIN) {
    ldout(cct, 10) << "_readdir_get_frag got EAGAIN, retrying" << dendl;
    _readdir_rechoose_frag(dirp);
    return _readdir_get_frag(dirp);
  }

  if (res == 0) {
    // stuff dir contents to cache, dir_result_t
    assert(diri);

    _readdir_drop_dirp_buffer(dirp);

    dirp->buffer = new vector<pair<string,Inode*> >;
    dirp->buffer->swap(req->readdir_result);

    if (fg != req->readdir_reply_frag) {
      fg = req->readdir_reply_frag;
      if (fg.is_leftmost())
	dirp->next_offset = 2;
      else
	dirp->next_offset = 0;
      dirp->offset = dir_result_t::make_fpos(fg, dirp->next_offset);
    }
    dirp->buffer_frag = fg;
    dirp->this_offset = dirp->next_offset;
    ldout(cct, 10) << "_readdir_get_frag " << dirp << " got frag " << dirp->buffer_frag
	     << " this_offset " << dirp->this_offset
	     << " size " << dirp->buffer->size() << dendl;

    if (req->readdir_end) {
      dirp->last_name.clear();
      if (fg.is_rightmost())
	dirp->next_offset = 2;
      else
	dirp->next_offset = 0;
    } else {
      dirp->last_name = req->readdir_last_name;
      dirp->next_offset += req->readdir_num;
    }
  } else {
    ldout(cct, 10) << "_readdir_get_frag got error " << res << ", setting end flag" << dendl;
    dirp->set_end();
  }

  return res;
}

int Client::_readdir_cache_cb(dir_result_t *dirp, add_dirent_cb_t cb, void *p)
{
  assert(client_lock.is_locked());
  ldout(cct, 10) << "_readdir_cache_cb " << dirp << " on " << dirp->inode->ino
	   << " at_cache_name " << dirp->at_cache_name << " offset " << hex << dirp->offset << dec
	   << dendl;
  Dir *dir = dirp->inode->dir;

  if (!dir) {
    ldout(cct, 10) << " dir is empty" << dendl;
    dirp->set_end();
    return 0;
  }

  xlist<Dentry*>::iterator pd = dir->dentry_list.begin();
  if (dirp->at_cache_name.length()) {
    ceph::unordered_map<string,Dentry*>::iterator it = dir->dentries.find(dirp->at_cache_name);
    if (it == dir->dentries.end())
      return -EAGAIN;
    Dentry *dn = it->second;
    pd = xlist<Dentry*>::iterator(&dn->item_dentry_list);
    ++pd;
  }

  string prev_name;
  while (!pd.end()) {
    Dentry *dn = *pd;
    if (dn->inode == NULL) {
      ldout(cct, 15) << " skipping null '" << dn->name << "'" << dendl;
      ++pd;
      continue;
    }
    if (dn->cap_shared_gen != dir->parent_inode->shared_gen) {
      ldout(cct, 15) << " skipping mismatch shared gen '" << dn->name << "'" << dendl;
      ++pd;
      continue;
    }

    struct stat st;
    struct dirent de;
    int stmask = fill_stat(dn->inode, &st);  
    fill_dirent(&de, dn->name.c_str(), st.st_mode, st.st_ino, dirp->offset + 1);
      
    uint64_t next_off = dn->offset + 1;
    ++pd;
    if (pd.end())
      next_off = dir_result_t::END;

    client_lock.Unlock();
    int r = cb(p, &de, &st, stmask, next_off);  // _next_ offset
    client_lock.Lock();
    ldout(cct, 15) << " de " << de.d_name << " off " << hex << dn->offset << dec
	     << " = " << r
	     << dendl;
    if (r < 0) {
      dirp->next_offset = dn->offset;
      dirp->at_cache_name = prev_name;
      return r;
    }

    prev_name = dn->name;
    dirp->offset = next_off;
    if (r > 0)
      return r;
  }

  ldout(cct, 10) << "_readdir_cache_cb " << dirp << " on " << dirp->inode->ino << " at end" << dendl;
  dirp->set_end();
  return 0;
}

int Client::readdir_r_cb(dir_result_t *d, add_dirent_cb_t cb, void *p)
{
  Mutex::Locker lock(client_lock);

  dir_result_t *dirp = static_cast<dir_result_t*>(d);

  ldout(cct, 10) << "readdir_r_cb " << *dirp->inode << " offset " << hex << dirp->offset << dec
	   << " frag " << dirp->frag() << " fragpos " << hex << dirp->fragpos() << dec
	   << " at_end=" << dirp->at_end()
	   << dendl;

  struct dirent de;
  struct stat st;
  memset(&de, 0, sizeof(de));
  memset(&st, 0, sizeof(st));

  frag_t fg = dirp->frag();
  uint32_t off = dirp->fragpos();

  Inode *diri = dirp->inode;

  if (dirp->at_end())
    return 0;

  if (dirp->offset == 0) {
    ldout(cct, 15) << " including ." << dendl;
    assert(diri->dn_set.size() < 2); // can't have multiple hard-links to a dir
    uint64_t next_off = 1;

    fill_dirent(&de, ".", S_IFDIR, diri->ino, next_off);

    fill_stat(diri, &st);

    client_lock.Unlock();
    int r = cb(p, &de, &st, -1, next_off);
    client_lock.Lock();
    if (r < 0)
      return r;

    dirp->offset = next_off;
    off = next_off;
    if (r > 0)
      return r;
  }
  if (dirp->offset == 1) {
    ldout(cct, 15) << " including .." << dendl;
    if (!diri->dn_set.empty()) {
      Inode* in = diri->get_first_parent()->inode;
      fill_dirent(&de, "..", S_IFDIR, in->ino, 2);
      fill_stat(in, &st);
    } else {
      /* must be at the root (no parent),
       * so we add the dotdot with a special inode (3) */
      fill_dirent(&de, "..", S_IFDIR, CEPH_INO_DOTDOT, 2);
    }


    client_lock.Unlock();
    int r = cb(p, &de, &st, -1, 2);
    client_lock.Lock();
    if (r < 0)
      return r;

    dirp->offset = 2;
    off = 2;
    if (r > 0)
      return r;
  }

  // can we read from our cache?
  ldout(cct, 10) << "offset " << hex << dirp->offset << dec << " at_cache_name " << dirp->at_cache_name
	   << " snapid " << dirp->inode->snapid << " (complete && ordered) "
	   << dirp->inode->is_complete_and_ordered()
	   << " issued " << ccap_string(dirp->inode->caps_issued())
	   << dendl;
  if ((dirp->offset == 2 || dirp->at_cache_name.length()) &&
      dirp->inode->snapid != CEPH_SNAPDIR &&
      dirp->inode->is_complete_and_ordered() &&
      dirp->inode->caps_issued_mask(CEPH_CAP_FILE_SHARED)) {
    int err = _readdir_cache_cb(dirp, cb, p);
    if (err != -EAGAIN)
      return err;
  }
  if (dirp->at_cache_name.length()) {
    dirp->last_name = dirp->at_cache_name;
    dirp->at_cache_name.clear();
  }

  while (1) {
    if (dirp->at_end())
      return 0;

    if (dirp->buffer_frag != dirp->frag() || dirp->buffer == NULL) {
      int r = _readdir_get_frag(dirp);
      if (r)
	return r;
      // _readdir_get_frag () may updates dirp->offset if the replied dirfrag is
      // different than the requested one. (our dirfragtree was outdated)
      fg = dirp->buffer_frag;
      off = dirp->fragpos();
    }

    ldout(cct, 10) << "off " << off << " this_offset " << hex << dirp->this_offset << dec << " size " << dirp->buffer->size()
	     << " frag " << fg << dendl;

    dirp->offset = dir_result_t::make_fpos(fg, off);
    while (off >= dirp->this_offset &&
	   off - dirp->this_offset < dirp->buffer->size()) {
      pair<string,Inode*>& ent = (*dirp->buffer)[off - dirp->this_offset];

      int stmask = fill_stat(ent.second, &st);  
      fill_dirent(&de, ent.first.c_str(), st.st_mode, st.st_ino, dirp->offset + 1);
      
      client_lock.Unlock();
      int r = cb(p, &de, &st, stmask, dirp->offset + 1);  // _next_ offset
      client_lock.Lock();
      ldout(cct, 15) << " de " << de.d_name << " off " << hex << dirp->offset << dec
	       << " = " << r
	       << dendl;
      if (r < 0)
	return r;
      
      off++;
      dirp->offset++;
      if (r > 0)
	return r;
    }

    if (dirp->last_name.length()) {
      ldout(cct, 10) << " fetching next chunk of this frag" << dendl;
      _readdir_drop_dirp_buffer(dirp);
      continue;  // more!
    }

    if (!fg.is_rightmost()) {
      // next frag!
      _readdir_next_frag(dirp);
      ldout(cct, 10) << " advancing to next frag: " << fg << " -> " << dirp->frag() << dendl;
      fg = dirp->frag();
      off = 0;
      continue;
    }

    if (diri->dir &&
	diri->shared_gen == dirp->start_shared_gen &&
	diri->dir->release_count == dirp->release_count) {
      if (diri->dir->ordered_count == dirp->ordered_count) {
	ldout(cct, 10) << " marking (I_COMPLETE|I_DIR_ORDERED) on " << *diri << dendl;
	diri->flags |= I_COMPLETE | I_DIR_ORDERED;
      } else {
	ldout(cct, 10) << " marking I_COMPLETE on " << *diri << dendl;
	diri->flags |= I_COMPLETE;
      }
    }

    dirp->set_end();
    return 0;
  }
  assert(0);
  return 0;
}


int Client::readdir_r(dir_result_t *d, struct dirent *de)
{  
  return readdirplus_r(d, de, 0, 0);
}

/*
 * readdirplus_r
 *
 * returns
 *  1 if we got a dirent
 *  0 for end of directory
 * <0 on error
 */

struct single_readdir {
  struct dirent *de;
  struct stat *st;
  int *stmask;
  bool full;
};

static int _readdir_single_dirent_cb(void *p, struct dirent *de, struct stat *st,
				     int stmask, off_t off)
{
  single_readdir *c = static_cast<single_readdir *>(p);

  if (c->full)
    return -1;  // already filled this dirent

  *c->de = *de;
  if (c->st)
    *c->st = *st;
  if (c->stmask)
    *c->stmask = stmask;
  c->full = true;
  return 1;
}

struct dirent *Client::readdir(dir_result_t *d)
{
  int ret;
  static int stmask;
  static struct dirent de;
  static struct stat st;
  single_readdir sr;
  sr.de = &de;
  sr.st = &st;
  sr.stmask = &stmask;
  sr.full = false;

  // our callback fills the dirent and sets sr.full=true on first
  // call, and returns -1 the second time around.
  ret = readdir_r_cb(d, _readdir_single_dirent_cb, (void *)&sr);
  if (ret < -1) {
    errno = -ret;  // this sucks.
    return (dirent *) NULL;
  }
  if (sr.full) {
    return &de;
  }
  return (dirent *) NULL;
}

int Client::readdirplus_r(dir_result_t *d, struct dirent *de, struct stat *st, int *stmask)
{  
  single_readdir sr;
  sr.de = de;
  sr.st = st;
  sr.stmask = stmask;
  sr.full = false;

  // our callback fills the dirent and sets sr.full=true on first
  // call, and returns -1 the second time around.
  int r = readdir_r_cb(d, _readdir_single_dirent_cb, (void *)&sr);
  if (r < -1)
    return r;
  if (sr.full)
    return 1;
  return 0;
}


/* getdents */
struct getdents_result {
  char *buf;
  int buflen;
  int pos;
  bool fullent;
};

static int _readdir_getdent_cb(void *p, struct dirent *de, struct stat *st, int stmask, off_t off)
{
  struct getdents_result *c = static_cast<getdents_result *>(p);

  int dlen;
  if (c->fullent)
    dlen = sizeof(*de);
  else
    dlen = strlen(de->d_name) + 1;

  if (c->pos + dlen > c->buflen)
    return -1;  // doesn't fit

  if (c->fullent) {
    memcpy(c->buf + c->pos, de, sizeof(*de));
  } else {
    memcpy(c->buf + c->pos, de->d_name, dlen);
  }
  c->pos += dlen;
  return 0;
}

int Client::_getdents(dir_result_t *dir, char *buf, int buflen, bool fullent)
{
  getdents_result gr;
  gr.buf = buf;
  gr.buflen = buflen;
  gr.fullent = fullent;
  gr.pos = 0;

  int r = readdir_r_cb(dir, _readdir_getdent_cb, (void *)&gr);

  if (r < 0) { // some error
    if (r == -1) { // buffer ran out of space
      if (gr.pos) { // but we got some entries already!
        return gr.pos;
      } // or we need a larger buffer
      return -ERANGE;
    } else { // actual error, return it
      return r;
    }
  }
  return gr.pos;
}


/* getdir */
struct getdir_result {
  list<string> *contents;
  int num;
};

static int _getdir_cb(void *p, struct dirent *de, struct stat *st, int stmask, off_t off)
{
  getdir_result *r = static_cast<getdir_result *>(p);

  r->contents->push_back(de->d_name);
  r->num++;
  return 0;
}

int Client::getdir(const char *relpath, list<string>& contents)
{
  ldout(cct, 3) << "getdir(" << relpath << ")" << dendl;
  {
    Mutex::Locker lock(client_lock);
    tout(cct) << "getdir" << std::endl;
    tout(cct) << relpath << std::endl;
  }

  dir_result_t *d;
  int r = opendir(relpath, &d);
  if (r < 0)
    return r;

  getdir_result gr;
  gr.contents = &contents;
  gr.num = 0;
  r = readdir_r_cb(d, _getdir_cb, (void *)&gr);

  closedir(d);

  if (r < 0)
    return r;
  return gr.num;
}


/****** file i/o **********/
int Client::open(const char *relpath, int flags, mode_t mode, int stripe_unit,
    int stripe_count, int object_size, const char *data_pool)
{
  ldout(cct, 3) << "open enter(" << relpath << ", " << flags << "," << mode << ") = " << dendl;
  Mutex::Locker lock(client_lock);
  tout(cct) << "open" << std::endl;
  tout(cct) << relpath << std::endl;
  tout(cct) << flags << std::endl;

  Fh *fh = NULL;

#if defined(__linux__) && defined(O_PATH)
  /* When the O_PATH is being specified, others flags than O_DIRECTORY
   * and O_NOFOLLOW are ignored. Please refer do_entry_open() function
   * in kernel (fs/open.c). */
  if (flags & O_PATH)
    flags &= O_DIRECTORY | O_NOFOLLOW | O_PATH;
#endif

  filepath path(relpath);
  Inode *in;
  bool created = false;
  /* O_CREATE with O_EXCL enforces O_NOFOLLOW. */
  bool followsym = !((flags & O_NOFOLLOW) || ((flags & O_CREAT) && (flags & O_EXCL)));
  int r = path_walk(path, &in, followsym);

  if (r == 0 && (flags & O_CREAT) && (flags & O_EXCL))
    return -EEXIST;

#if defined(__linux__) && defined(O_PATH)
  if (r == 0 && in->is_symlink() && (flags & O_NOFOLLOW) && !(flags & O_PATH))
#else
  if (r == 0 && in->is_symlink() && (flags & O_NOFOLLOW))
#endif
    return -ELOOP;

  if (r == -ENOENT && (flags & O_CREAT)) {
    filepath dirpath = path;
    string dname = dirpath.last_dentry();
    dirpath.pop_dentry();
    Inode *dir;
    r = path_walk(dirpath, &dir);
    if (r < 0)
      return r;
    r = _create(dir, dname.c_str(), flags, mode, &in, &fh, stripe_unit,
                stripe_count, object_size, data_pool, &created);
  }
  if (r < 0)
    goto out;

  if (!created) {
    // posix says we can only check permissions of existing files
    uid_t uid = geteuid();
    gid_t gid = getegid();
    r = check_permissions(in, flags, uid, gid);
    if (r < 0)
      goto out;
  }

  if (!fh)
    r = _open(in, flags, mode, &fh);
  if (r >= 0) {
    // allocate a integer file descriptor
    assert(fh);
    assert(in);
    r = get_fd();
    assert(fd_map.count(r) == 0);
    fd_map[r] = fh;
  }
  
 out:
  tout(cct) << r << std::endl;
  ldout(cct, 3) << "open exit(" << path << ", " << flags << ") = " << r << dendl;
  return r;
}

int Client::open(const char *relpath, int flags, mode_t mode)
{
  /* Use default file striping parameters */
  return open(relpath, flags, mode, 0, 0, 0, NULL);
}

int Client::lookup_hash(inodeno_t ino, inodeno_t dirino, const char *name)
{
  Mutex::Locker lock(client_lock);
  ldout(cct, 3) << "lookup_hash enter(" << ino << ", #" << dirino << "/" << name << ") = " << dendl;

  MetaRequest *req = new MetaRequest(CEPH_MDS_OP_LOOKUPHASH);
  filepath path(ino);
  req->set_filepath(path);

  uint32_t h = ceph_str_hash(CEPH_STR_HASH_RJENKINS, name, strlen(name));
  char f[30];
  sprintf(f, "%u", h);
  filepath path2(dirino);
  path2.push_dentry(string(f));
  req->set_filepath2(path2);

  int r = make_request(req, -1, -1, NULL, NULL, rand() % mdsmap->get_num_in_mds());
  ldout(cct, 3) << "lookup_hash exit(" << ino << ", #" << dirino << "/" << name << ") = " << r << dendl;
  return r;
}


/**
 * Load inode into local cache.
 *
 * If inode pointer is non-NULL, and take a reference on
 * the resulting Inode object in one operation, so that caller
 * can safely assume inode will still be there after return.
 */
int Client::lookup_ino(inodeno_t ino, Inode **inode)
{
  Mutex::Locker lock(client_lock);
  ldout(cct, 3) << "lookup_ino enter(" << ino << ") = " << dendl;

  MetaRequest *req = new MetaRequest(CEPH_MDS_OP_LOOKUPINO);
  filepath path(ino);
  req->set_filepath(path);

  int r = make_request(req, -1, -1, NULL, NULL, rand() % mdsmap->get_num_in_mds());
  if (r == 0 && inode != NULL) {
    vinodeno_t vino(ino, CEPH_NOSNAP);
    unordered_map<vinodeno_t,Inode*>::iterator p = inode_map.find(vino);
    assert(p != inode_map.end());
    *inode = p->second;
    _ll_get(*inode);
  }
  ldout(cct, 3) << "lookup_ino exit(" << ino << ") = " << r << dendl;
  return r;
}



/**
 * Find the parent inode of `ino` and insert it into
 * our cache.  Conditionally also set `parent` to a referenced
 * Inode* if caller provides non-NULL value.
 */
int Client::lookup_parent(Inode *ino, Inode **parent)
{
  Mutex::Locker lock(client_lock);
  ldout(cct, 3) << "lookup_parent enter(" << ino->ino << ") = " << dendl;

  if (!ino->dn_set.empty()) {
    ldout(cct, 3) << "lookup_parent dentry already present" << dendl;
    return 0;
  }

  MetaRequest *req = new MetaRequest(CEPH_MDS_OP_LOOKUPPARENT);
  filepath path(ino->ino);
  req->set_filepath(path);
  req->set_inode(ino);

  int r = make_request(req, -1, -1, NULL, NULL, rand() % mdsmap->get_num_in_mds());
  // Give caller a reference to the parent ino if they provided a pointer.
  if (parent != NULL) {
    if (r == 0) {
      *parent = req->target;
      _ll_get(*parent);
      ldout(cct, 3) << "lookup_parent found parent " << (*parent)->ino << dendl;
    } else {
      *parent = NULL;
    }
  }
  ldout(cct, 3) << "lookup_parent exit(" << ino->ino << ") = " << r << dendl;
  return r;
}


/**
 * Populate the parent dentry for `ino`, provided it is
 * a child of `parent`.
 */
int Client::lookup_name(Inode *ino, Inode *parent)
{
  assert(parent->is_dir());

  Mutex::Locker lock(client_lock);
  ldout(cct, 3) << "lookup_name enter(" << ino->ino << ") = " << dendl;

  MetaRequest *req = new MetaRequest(CEPH_MDS_OP_LOOKUPNAME);
  req->set_filepath2(filepath(parent->ino));
  req->set_filepath(filepath(ino->ino));
  req->set_inode(ino);

  int r = make_request(req, -1, -1, NULL, NULL, rand() % mdsmap->get_num_in_mds());
  ldout(cct, 3) << "lookup_name exit(" << ino->ino << ") = " << r << dendl;
  return r;
}


Fh *Client::_create_fh(Inode *in, int flags, int cmode)
{
  // yay
  Fh *f = new Fh;
  f->mode = cmode;
  f->flags = flags;

  // inode
  assert(in);
  f->inode = in;
  f->inode->get();

  ldout(cct, 10) << "_create_fh " << in->ino << " mode " << cmode << dendl;

  if (in->snapid != CEPH_NOSNAP) {
    in->snap_cap_refs++;
    ldout(cct, 5) << "open success, fh is " << f << " combined IMMUTABLE SNAP caps " 
	    << ccap_string(in->caps_issued()) << dendl;
  }

  const md_config_t *conf = cct->_conf;
  loff_t p = in->layout.fl_stripe_count * in->layout.fl_object_size;
  f->readahead.set_trigger_requests(1);
  f->readahead.set_min_readahead_size(conf->client_readahead_min);
  uint64_t max_readahead = Readahead::NO_LIMIT;
  if (conf->client_readahead_max_bytes) {
    max_readahead = MIN(max_readahead, (uint64_t)conf->client_readahead_max_bytes);
  }
  if (conf->client_readahead_max_periods) {
    max_readahead = MIN(max_readahead, ((uint64_t)conf->client_readahead_max_periods) * p);
  }
  f->readahead.set_max_readahead_size(max_readahead);
  vector<uint64_t> alignments;
  alignments.push_back(p);
  alignments.push_back(in->layout.fl_stripe_unit);
  f->readahead.set_alignments(alignments);

  return f;
}

int Client::_release_fh(Fh *f)
{
  //ldout(cct, 3) << "op: client->close(open_files[ " << fh << " ]);" << dendl;
  //ldout(cct, 3) << "op: open_files.erase( " << fh << " );" << dendl;
  Inode *in = f->inode;
  ldout(cct, 5) << "_release_fh " << f << " mode " << f->mode << " on " << *in << dendl;

  if (in->snapid == CEPH_NOSNAP) {
    if (in->put_open_ref(f->mode)) {
      _flush(in, new C_Client_FlushComplete(this, in));
      // release clean pages too, if we dont want RDCACHE
      if (in->cap_refs[CEPH_CAP_FILE_CACHE] == 0 &&
	  !(in->caps_wanted() & CEPH_CAP_FILE_CACHE) &&
	  !objectcacher->set_is_empty(&in->oset))
	_invalidate_inode_cache(in);
      else
	check_caps(in, false);
    }
  } else {
    assert(in->snap_cap_refs > 0);
    in->snap_cap_refs--;
  }

  _release_filelocks(f);

  // Finally, read any async err (i.e. from flushes) from the inode
  int err = in->async_err;
  if (err != 0) {
    ldout(cct, 1) << "_release_fh " << f << " on inode " << *in << " caught async_err = "
                  << cpp_strerror(err) << dendl;
  } else {
    ldout(cct, 10) << "_release_fh " << f << " on inode " << *in << " no async_err state" << dendl;
  }

  put_inode(in);
  delete f;

  return err;
}

int Client::_open(Inode *in, int flags, mode_t mode, Fh **fhp, int uid, int gid)
{
  int cmode = ceph_flags_to_mode(flags);
  if (cmode < 0)
    return -EINVAL;
  int want = ceph_caps_for_mode(cmode);
  int result = 0;

  if (in->snapid != CEPH_NOSNAP &&
      (flags & (O_WRONLY | O_RDWR | O_CREAT | O_TRUNC | O_APPEND))) {
    return -EROFS;
  }

  in->get_open_ref(cmode);  // make note of pending open, since it effects _wanted_ caps.

  if ((flags & O_TRUNC) == 0 &&
      in->caps_issued_mask(want)) {
    // update wanted?
    check_caps(in, true);
  } else {
    MetaRequest *req = new MetaRequest(CEPH_MDS_OP_OPEN);
    filepath path;
    in->make_nosnap_relative_path(path);
    req->set_filepath(path); 
    req->head.args.open.flags = flags & ~O_CREAT;
    req->head.args.open.mode = mode;
    req->head.args.open.pool = -1;
    req->head.args.open.old_size = in->size;   // for O_TRUNC
    req->set_inode(in);
    result = make_request(req, uid, gid);
  }

  // success?
  if (result >= 0) {
    if (fhp)
      *fhp = _create_fh(in, flags, cmode);
  } else {
    in->put_open_ref(cmode);
  }

  trim_cache();

  return result;
}

int Client::close(int fd)
{
  ldout(cct, 3) << "close enter(" << fd << ")" << dendl;
  Mutex::Locker lock(client_lock);
  tout(cct) << "close" << std::endl;
  tout(cct) << fd << std::endl;

  Fh *fh = get_filehandle(fd);
  if (!fh)
    return -EBADF;
  int err = _release_fh(fh);
  fd_map.erase(fd);
  ldout(cct, 3) << "close exit(" << fd << ")" << dendl;
  return err;
}


// ------------
// read, write

loff_t Client::lseek(int fd, loff_t offset, int whence)
{
  Mutex::Locker lock(client_lock);
  tout(cct) << "lseek" << std::endl;
  tout(cct) << fd << std::endl;
  tout(cct) << offset << std::endl;
  tout(cct) << whence << std::endl;

  Fh *f = get_filehandle(fd);
  if (!f)
    return -EBADF;
#if defined(__linux__) && defined(O_PATH)
  if (f->flags & O_PATH)
    return -EBADF;
#endif
  return _lseek(f, offset, whence);
}

loff_t Client::_lseek(Fh *f, loff_t offset, int whence)
{
  Inode *in = f->inode;
  int r;

  switch (whence) {
  case SEEK_SET:
    f->pos = offset;
    break;

  case SEEK_CUR:
    f->pos += offset;
    break;

  case SEEK_END:
    r = _getattr(in, CEPH_STAT_CAP_SIZE);
    if (r < 0)
      return r;
    f->pos = in->size + offset;
    break;

  default:
    assert(0);
  }

  ldout(cct, 3) << "_lseek(" << f << ", " << offset << ", " << whence << ") = " << f->pos << dendl;
  return f->pos;
}


void Client::lock_fh_pos(Fh *f)
{
  ldout(cct, 10) << "lock_fh_pos " << f << dendl;

  if (f->pos_locked || !f->pos_waiters.empty()) {
    Cond cond;
    f->pos_waiters.push_back(&cond);
    ldout(cct, 10) << "lock_fh_pos BLOCKING on " << f << dendl;
    while (f->pos_locked || f->pos_waiters.front() != &cond)
      cond.Wait(client_lock);
    ldout(cct, 10) << "lock_fh_pos UNBLOCKING on " << f << dendl;
    assert(f->pos_waiters.front() == &cond);
    f->pos_waiters.pop_front();
  }

  f->pos_locked = true;
}

void Client::unlock_fh_pos(Fh *f)
{
  ldout(cct, 10) << "unlock_fh_pos " << f << dendl;
  f->pos_locked = false;
}

int Client::uninline_data(Inode *in, Context *onfinish)
{
  if (!in->inline_data.length()) {
    onfinish->complete(0);
    return 0;
  }

  char oid_buf[32];
  snprintf(oid_buf, sizeof(oid_buf), "%llx.00000000", (long long unsigned)in->ino);
  object_t oid = oid_buf;

  ObjectOperation create_ops;
  create_ops.create(false);

  objecter->mutate(oid,
                   OSDMap::file_to_object_locator(in->layout),
                   create_ops,
                   in->snaprealm->get_snap_context(),
                   ceph_clock_now(cct),
                   0,
                   NULL,
                   NULL);

  bufferlist inline_version_bl;
  ::encode(in->inline_version, inline_version_bl);

  ObjectOperation uninline_ops;
  uninline_ops.cmpxattr("inline_version",
                        CEPH_OSD_CMPXATTR_OP_GT,
                        CEPH_OSD_CMPXATTR_MODE_U64,
                        inline_version_bl);
  bufferlist inline_data = in->inline_data;
  uninline_ops.write(0, inline_data, in->truncate_size, in->truncate_seq);
  uninline_ops.setxattr("inline_version", stringify(in->inline_version));

  objecter->mutate(oid,
                   OSDMap::file_to_object_locator(in->layout),
                   uninline_ops,
                   in->snaprealm->get_snap_context(),
                   ceph_clock_now(cct),
                   0,
                   NULL,
                   onfinish);

  return 0;
}

//

// blocking osd interface

int Client::read(int fd, char *buf, loff_t size, loff_t offset)
{
  Mutex::Locker lock(client_lock);
  tout(cct) << "read" << std::endl;
  tout(cct) << fd << std::endl;
  tout(cct) << size << std::endl;
  tout(cct) << offset << std::endl;

  Fh *f = get_filehandle(fd);
  if (!f)
    return -EBADF;
#if defined(__linux__) && defined(O_PATH)
  if (f->flags & O_PATH)
    return -EBADF;
#endif
  bufferlist bl;
  int r = _read(f, offset, size, &bl);
  ldout(cct, 3) << "read(" << fd << ", " << (void*)buf << ", " << size << ", " << offset << ") = " << r << dendl;
  if (r >= 0) {
    bl.copy(0, bl.length(), buf);
    r = bl.length();
  }
  return r;
}

int Client::_read(Fh *f, int64_t offset, uint64_t size, bufferlist *bl)
{
  const md_config_t *conf = cct->_conf;
  Inode *in = f->inode;

  //bool lazy = f->mode == CEPH_FILE_MODE_LAZY;

  bool movepos = false;
  if (offset < 0) {
    lock_fh_pos(f);
    offset = f->pos;
    movepos = true;
  }
  loff_t start_pos = offset;

  if (in->inline_version == 0) {
    int r = _getattr(in, CEPH_STAT_CAP_INLINE_DATA, -1, -1, true);
    if (r < 0)
      return r;
    assert(in->inline_version > 0);
  }

retry:
  int have;
  int r = get_caps(in, CEPH_CAP_FILE_RD, CEPH_CAP_FILE_CACHE, &have, -1);
  if (r < 0)
    return r;

  Mutex uninline_flock("Clinet::_read_uninline_data flock");
  Cond uninline_cond;
  bool uninline_done = false;
  int uninline_ret = 0;
  Context *onuninline = NULL;

  if (in->inline_version < CEPH_INLINE_NONE) {
    if (!(have & CEPH_CAP_FILE_CACHE)) {
      onuninline = new C_SafeCond(&uninline_flock,
                                  &uninline_cond,
                                  &uninline_done,
                                  &uninline_ret);
      uninline_data(in, onuninline);
    } else {
      uint32_t len = in->inline_data.length();

      uint64_t endoff = offset + size;
      if (endoff > in->size)
        endoff = in->size;

      if (offset < len) {
        if (endoff <= len) {
          bl->substr_of(in->inline_data, offset, endoff - offset);
        } else {
          bl->substr_of(in->inline_data, offset, len - offset);
          bl->append_zero(endoff - len);
        }
      } else if ((uint64_t)offset < endoff) {
        bl->append_zero(endoff - offset);
      }

      goto success;
    }
  }

  if (!conf->client_debug_force_sync_read &&
      (cct->_conf->client_oc && (have & CEPH_CAP_FILE_CACHE))) {

    if (f->flags & O_RSYNC) {
      _flush_range(in, offset, size);
    }
    r = _read_async(f, offset, size, bl);
    if (r < 0)
      goto done;
  } else {
    bool checkeof = false;
    r = _read_sync(f, offset, size, bl, &checkeof);
    if (r < 0)
      goto done;
    if (checkeof) {
      offset += r;
      size -= r;

      put_cap_ref(in, CEPH_CAP_FILE_RD);
      have = 0;
      // reverify size
      r = _getattr(in, CEPH_STAT_CAP_SIZE);
      if (r < 0)
	goto done;

      // eof?  short read.
      if ((uint64_t)offset < in->size)
	goto retry;
    }
  }

success:
  if (movepos) {
    // adjust fd pos
    f->pos = start_pos + bl->length();
    unlock_fh_pos(f);
  }

done:
  // done!

  if (onuninline) {
    client_lock.Unlock();
    uninline_flock.Lock();
    while (!uninline_done)
      uninline_cond.Wait(uninline_flock);
    uninline_flock.Unlock();
    client_lock.Lock();

    if (uninline_ret >= 0 || uninline_ret == -ECANCELED) {
      in->inline_data.clear();
      in->inline_version = CEPH_INLINE_NONE;
      mark_caps_dirty(in, CEPH_CAP_FILE_WR);
      check_caps(in, false);
    } else
      r = uninline_ret;
  }

  if (have)
    put_cap_ref(in, CEPH_CAP_FILE_RD);
  return r < 0 ? r : bl->length();
}

void Client::C_Readahead::finish(int r) {
  lgeneric_subdout(client->cct, client, 20) << "client." << client->get_nodeid() << " " << "C_Readahead on " << f->inode << dendl;
  client->put_cap_ref(f->inode, CEPH_CAP_FILE_RD | CEPH_CAP_FILE_CACHE);
  f->readahead.dec_pending();
}

int Client::_read_async(Fh *f, uint64_t off, uint64_t len, bufferlist *bl)
{
  const md_config_t *conf = cct->_conf;
  Inode *in = f->inode;

  ldout(cct, 10) << "_read_async " << *in << " " << off << "~" << len << dendl;

  // trim read based on file size?
  if (off >= in->size)
    return 0;
  if (len == 0)
    return 0;
  if (off + len > in->size) {
    len = in->size - off;    
  }

  ldout(cct, 10) << " max_byes=" << conf->client_readahead_max_bytes
		 << " max_periods=" << conf->client_readahead_max_periods << dendl;

  // read (and possibly block)
  int r, rvalue = 0;
  Mutex flock("Client::_read_async flock");
  Cond cond;
  bool done = false;
  Context *onfinish = new C_SafeCond(&flock, &cond, &done, &rvalue);
  r = objectcacher->file_read(&in->oset, &in->layout, in->snapid,
			      off, len, bl, 0, onfinish);
  if (r == 0) {
    get_cap_ref(in, CEPH_CAP_FILE_CACHE);
    client_lock.Unlock();
    flock.Lock();
    while (!done)
      cond.Wait(flock);
    flock.Unlock();
    client_lock.Lock();
    put_cap_ref(in, CEPH_CAP_FILE_CACHE);
    r = rvalue;
  } else {
    // it was cached.
    delete onfinish;
  }

  if(conf->client_readahead_max_bytes > 0) {
    pair<uint64_t, uint64_t> readahead_extent = f->readahead.update(off, len, in->size);
    if (readahead_extent.second > 0) {
      ldout(cct, 20) << "readahead " << readahead_extent.first << "~" << readahead_extent.second
		     << " (caller wants " << off << "~" << len << ")" << dendl;
      Context *onfinish2 = new C_Readahead(this, f);
      f->readahead.inc_pending();
      int r2 = objectcacher->file_read(&in->oset, &in->layout, in->snapid,
				       readahead_extent.first, readahead_extent.second,
				       NULL, 0, onfinish2);
      if (r2 == 0) {
	ldout(cct, 20) << "readahead initiated, c " << onfinish2 << dendl;
	get_cap_ref(in, CEPH_CAP_FILE_RD | CEPH_CAP_FILE_CACHE);
      } else {
	f->readahead.dec_pending();
	ldout(cct, 20) << "readahead was no-op, already cached" << dendl;
	delete onfinish2;
      }
    }
  }

  return r;
}

int Client::_read_sync(Fh *f, uint64_t off, uint64_t len, bufferlist *bl,
		       bool *checkeof)
{
  Inode *in = f->inode;
  uint64_t pos = off;
  int left = len;
  int read = 0;

  ldout(cct, 10) << "_read_sync " << *in << " " << off << "~" << len << dendl;

  Mutex flock("Client::_read_sync flock");
  Cond cond;
  while (left > 0) {
    int r = 0;
    bool done = false;
    Context *onfinish = new C_SafeCond(&flock, &cond, &done, &r);
    bufferlist tbl;

    int wanted = left;
    filer->read_trunc(in->ino, &in->layout, in->snapid,
		      pos, left, &tbl, 0,
		      in->truncate_size, in->truncate_seq,
		      onfinish);
    client_lock.Unlock();
    flock.Lock();
    while (!done)
      cond.Wait(flock);
    flock.Unlock();
    client_lock.Lock();

    // if we get ENOENT from OSD, assume 0 bytes returned
    if (r == -ENOENT)
      r = 0;
    if (r < 0)
      return r;
    if (tbl.length()) {
      r = tbl.length();

      read += r;
      pos += r;
      left -= r;
      bl->claim_append(tbl);
    }
    // short read?
    if (r >= 0 && r < wanted) {
      if (pos < in->size) {
	// zero up to known EOF
	int64_t some = in->size - pos;
	if (some > left)
	  some = left;
	bufferptr z(some);
	z.zero();
	bl->push_back(z);
	read += some;
	pos += some;
	left -= some;
	if (left == 0)
	  return read;
      }

      *checkeof = true;
      return read;
    }
  }
  return read;
}


/*
 * we keep count of uncommitted sync writes on the inode, so that
 * fsync can DDRT.
 */
class C_Client_SyncCommit : public Context {
  Client *cl;
  Inode *in;
public:
  C_Client_SyncCommit(Client *c, Inode *i) : cl(c), in(i) {
    in->get();
  }
  void finish(int) {
    // Called back by Filter, then Client is responsible for taking its own lock
    assert(!cl->client_lock.is_locked_by_me()); 
    cl->sync_write_commit(in);
  }
};

void Client::sync_write_commit(Inode *in)
{
  Mutex::Locker l(client_lock);

  assert(unsafe_sync_write > 0);
  unsafe_sync_write--;

  put_cap_ref(in, CEPH_CAP_FILE_BUFFER);

  ldout(cct, 15) << "sync_write_commit unsafe_sync_write = " << unsafe_sync_write << dendl;
  if (unsafe_sync_write == 0 && unmounting) {
    ldout(cct, 10) << "sync_write_comit -- no more unsafe writes, unmount can proceed" << dendl;
    mount_cond.Signal();
  }

  put_inode(in);
}

int Client::write(int fd, const char *buf, loff_t size, loff_t offset) 
{
  Mutex::Locker lock(client_lock);
  tout(cct) << "write" << std::endl;
  tout(cct) << fd << std::endl;
  tout(cct) << size << std::endl;
  tout(cct) << offset << std::endl;

  Fh *fh = get_filehandle(fd);
  if (!fh)
    return -EBADF;
#if defined(__linux__) && defined(O_PATH)
  if (fh->flags & O_PATH)
    return -EBADF;
#endif
  int r = _write(fh, offset, size, buf);
  ldout(cct, 3) << "write(" << fd << ", \"...\", " << size << ", " << offset << ") = " << r << dendl;
  return r;
}


int Client::_write(Fh *f, int64_t offset, uint64_t size, const char *buf)
{
  if ((uint64_t)(offset+size) > mdsmap->get_max_filesize()) //too large!
    return -EFBIG;

  //ldout(cct, 7) << "write fh " << fh << " size " << size << " offset " << offset << dendl;
  Inode *in = f->inode;

  if (objecter->osdmap_pool_full(in->layout.fl_pg_pool)) {
    return -ENOSPC;
  }

  assert(in->snapid == CEPH_NOSNAP);

  // was Fh opened as writeable?
  if ((f->mode & CEPH_FILE_MODE_WR) == 0)
    return -EBADF;

  // check quota
  uint64_t endoff = offset + size;
  if (endoff > in->size && is_quota_bytes_exceeded(in, endoff - in->size))
    return -EDQUOT;

  // use/adjust fd pos?
  if (offset < 0) {
    lock_fh_pos(f);
    /*
     * FIXME: this is racy in that we may block _after_ this point waiting for caps, and size may
     * change out from under us.
     */
    if (f->flags & O_APPEND)
      _lseek(f, 0, SEEK_END);
    offset = f->pos;
    f->pos = offset+size;
    unlock_fh_pos(f);
  }

  //bool lazy = f->mode == CEPH_FILE_MODE_LAZY;

  ldout(cct, 10) << "cur file size is " << in->size << dendl;

  // time it.
  utime_t start = ceph_clock_now(cct);

  if (in->inline_version == 0) {
    int r = _getattr(in, CEPH_STAT_CAP_INLINE_DATA, -1, -1, true);
    if (r < 0)
      return r;
    assert(in->inline_version > 0);
  }

  // copy into fresh buffer (since our write may be resub, async)
  bufferptr bp;
  if (size > 0) bp = buffer::copy(buf, size);
  bufferlist bl;
  bl.push_back( bp );

  utime_t lat;
  uint64_t totalwritten;
  int have;
  int r = get_caps(in, CEPH_CAP_FILE_WR, CEPH_CAP_FILE_BUFFER, &have, endoff);
  if (r < 0)
    return r;

  ldout(cct, 10) << " snaprealm " << *in->snaprealm << dendl;

  Mutex uninline_flock("Clinet::_write_uninline_data flock");
  Cond uninline_cond;
  bool uninline_done = false;
  int uninline_ret = 0;
  Context *onuninline = NULL;

  if (in->inline_version < CEPH_INLINE_NONE) {
    if (endoff > cct->_conf->client_max_inline_size ||
        endoff > CEPH_INLINE_MAX_SIZE ||
        !(have & CEPH_CAP_FILE_BUFFER)) {
      onuninline = new C_SafeCond(&uninline_flock,
                                  &uninline_cond,
                                  &uninline_done,
                                  &uninline_ret);
      uninline_data(in, onuninline);
    } else {
      get_cap_ref(in, CEPH_CAP_FILE_BUFFER);

      uint32_t len = in->inline_data.length();

      if (endoff < len)
        in->inline_data.copy(endoff, len - endoff, bl);

      if (offset < len)
        in->inline_data.splice(offset, len - offset);
      else if (offset > len)
        in->inline_data.append_zero(offset - len);

      in->inline_data.append(bl);
      in->inline_version++;

      put_cap_ref(in, CEPH_CAP_FILE_BUFFER);

      goto success;
    }
  }

  if (cct->_conf->client_oc && (have & CEPH_CAP_FILE_BUFFER)) {
    // do buffered write
    if (!in->oset.dirty_or_tx)
      get_cap_ref(in, CEPH_CAP_FILE_CACHE | CEPH_CAP_FILE_BUFFER);

    get_cap_ref(in, CEPH_CAP_FILE_BUFFER);

    // async, caching, non-blocking.
    r = objectcacher->file_write(&in->oset, &in->layout, in->snaprealm->get_snap_context(),
			         offset, size, bl, ceph_clock_now(cct), 0);
    put_cap_ref(in, CEPH_CAP_FILE_BUFFER);

    if (r < 0)
      goto done;

    // flush cached write if O_SYNC is set on file fh
    // O_DSYNC == O_SYNC on linux < 2.6.33
    // O_SYNC = __O_SYNC | O_DSYNC on linux >= 2.6.33
    if ((f->flags & O_SYNC) || (f->flags & O_DSYNC)) {
      _flush_range(in, offset, size);
    }
  } else {
    // simple, non-atomic sync write
    Mutex flock("Client::_write flock");
    Cond cond;
    bool done = false;
    Context *onfinish = new C_SafeCond(&flock, &cond, &done);
    Context *onsafe = new C_Client_SyncCommit(this, in);

    unsafe_sync_write++;
    get_cap_ref(in, CEPH_CAP_FILE_BUFFER);  // released by onsafe callback

    r = filer->write_trunc(in->ino, &in->layout, in->snaprealm->get_snap_context(),
			   offset, size, bl, ceph_clock_now(cct), 0,
			   in->truncate_size, in->truncate_seq,
			   onfinish, new C_OnFinisher(onsafe, &objecter_finisher));
    if (r < 0)
      goto done;

    client_lock.Unlock();
    flock.Lock();

    while (!done)
      cond.Wait(flock);
    flock.Unlock();
    client_lock.Lock();
  }

  // if we get here, write was successful, update client metadata
success:
  // time
  lat = ceph_clock_now(cct);
  lat -= start;
  logger->tinc(l_c_wrlat, lat);

  totalwritten = size;
  r = (int)totalwritten;

  // extend file?
  if (totalwritten + offset > in->size) {
    in->size = totalwritten + offset;
    mark_caps_dirty(in, CEPH_CAP_FILE_WR);

    if (is_quota_bytes_approaching(in)) {
      check_caps(in, true);
    } else {
      if ((in->size << 1) >= in->max_size &&
          (in->reported_size << 1) < in->max_size)
        check_caps(in, false);
    }

    ldout(cct, 7) << "wrote to " << totalwritten+offset << ", extending file size" << dendl;
  } else {
    ldout(cct, 7) << "wrote to " << totalwritten+offset << ", leaving file size at " << in->size << dendl;
  }

  // mtime
  in->mtime = ceph_clock_now(cct);
  mark_caps_dirty(in, CEPH_CAP_FILE_WR);

done:

  if (onuninline) {
    client_lock.Unlock();
    uninline_flock.Lock();
    while (!uninline_done)
      uninline_cond.Wait(uninline_flock);
    uninline_flock.Unlock();
    client_lock.Lock();

    if (uninline_ret >= 0 || uninline_ret == -ECANCELED) {
      in->inline_data.clear();
      in->inline_version = CEPH_INLINE_NONE;
      mark_caps_dirty(in, CEPH_CAP_FILE_WR);
      check_caps(in, false);
    } else
      r = uninline_ret;
  }

  put_cap_ref(in, CEPH_CAP_FILE_WR);
  return r;
}

int Client::_flush(Fh *f)
{
  Inode *in = f->inode;
  int err = in->async_err;
  if (err != 0) {
    ldout(cct, 1) << __func__ << ": " << f << " on inode " << *in << " caught async_err = "
                  << cpp_strerror(err) << dendl;
  } else {
    ldout(cct, 10) << __func__ << ": " << f << " on inode " << *in << " no async_err state" << dendl;
  }

  return err;
}

int Client::truncate(const char *relpath, loff_t length) 
{
  struct stat attr;
  attr.st_size = length;
  return setattr(relpath, &attr, CEPH_SETATTR_SIZE);
}

int Client::ftruncate(int fd, loff_t length) 
{
  Mutex::Locker lock(client_lock);
  tout(cct) << "ftruncate" << std::endl;
  tout(cct) << fd << std::endl;
  tout(cct) << length << std::endl;

  Fh *f = get_filehandle(fd);
  if (!f)
    return -EBADF;
#if defined(__linux__) && defined(O_PATH)
  if (f->flags & O_PATH)
    return -EBADF;
#endif
  struct stat attr;
  attr.st_size = length;
  return _setattr(f->inode, &attr, CEPH_SETATTR_SIZE);
}

int Client::fsync(int fd, bool syncdataonly) 
{
  Mutex::Locker lock(client_lock);
  tout(cct) << "fsync" << std::endl;
  tout(cct) << fd << std::endl;
  tout(cct) << syncdataonly << std::endl;

  Fh *f = get_filehandle(fd);
  if (!f)
    return -EBADF;
#if defined(__linux__) && defined(O_PATH)
  if (f->flags & O_PATH)
    return -EBADF;
#endif
  int r = _fsync(f, syncdataonly);
  ldout(cct, 3) << "fsync(" << fd << ", " << syncdataonly << ") = " << r << dendl;
  return r;
}

int Client::_fsync(Fh *f, bool syncdataonly)
{
  int r = 0;

  Inode *in = f->inode;
  uint16_t wait_on_flush[CEPH_CAP_BITS];
  bool flushed_metadata = false;
  Mutex lock("Client::_fsync::lock");
  Cond cond;
  bool done = false;
  C_SafeCond *object_cacher_completion = NULL;

  ldout(cct, 3) << "_fsync(" << f << ", " << (syncdataonly ? "dataonly)":"data+metadata)") << dendl;
  
  if (cct->_conf->client_oc) {
    object_cacher_completion = new C_SafeCond(&lock, &cond, &done, &r);
    in->get(); // take a reference; C_SafeCond doesn't and _flush won't either
    _flush(in, object_cacher_completion);
    ldout(cct, 15) << "using return-valued form of _fsync" << dendl;
  }
  
  if (!syncdataonly && (in->dirty_caps & ~CEPH_CAP_ANY_FILE_WR)) {
    check_caps(in, true);
    if (in->flushing_caps) {
      flushed_metadata = true;
      memcpy(wait_on_flush, in->flushing_cap_tid, sizeof(wait_on_flush));
    }
  } else ldout(cct, 10) << "no metadata needs to commit" << dendl;

  if (object_cacher_completion) { // wait on a real reply instead of guessing
    client_lock.Unlock();
    lock.Lock();
    ldout(cct, 15) << "waiting on data to flush" << dendl;
    while (!done)
      cond.Wait(lock);
    lock.Unlock();
    client_lock.Lock();
    put_inode(in);
    ldout(cct, 15) << "got " << r << " from flush writeback" << dendl;
  } else {
    // FIXME: this can starve
    while (in->cap_refs[CEPH_CAP_FILE_BUFFER] > 0) {
      ldout(cct, 10) << "ino " << in->ino << " has " << in->cap_refs[CEPH_CAP_FILE_BUFFER]
		     << " uncommitted, waiting" << dendl;
      wait_on_list(in->waitfor_commit);
    }
  }

  if (!in->unsafe_dir_ops.empty()) {
    MetaRequest *req = in->unsafe_dir_ops.back();
    uint64_t last_tid = req->get_tid();
    ldout(cct, 15) << "waiting on unsafe requests, last tid " << last_tid <<  dendl;

    do {
      req->get();
      wait_on_list(req->waitfor_safe);
      put_request(req);
      if (in->unsafe_dir_ops.empty())
	break;
      req = in->unsafe_dir_ops.front();
    } while (req->tid < last_tid);
  }

  if (!r) {
    if (flushed_metadata)
      wait_sync_caps(in, wait_on_flush);

    ldout(cct, 10) << "ino " << in->ino << " has no uncommitted writes" << dendl;
  } else {
    ldout(cct, 1) << "ino " << in->ino << " failed to commit to disk! "
		  << cpp_strerror(-r) << dendl;
  }

  if (in->async_err) {
    ldout(cct, 1) << "ino " << in->ino << " marked with error from background flush! "
		  << cpp_strerror(in->async_err) << dendl;
    r = in->async_err;
  }

  return r;
}

int Client::fstat(int fd, struct stat *stbuf) 
{
  Mutex::Locker lock(client_lock);
  tout(cct) << "fstat" << std::endl;
  tout(cct) << fd << std::endl;

  Fh *f = get_filehandle(fd);
  if (!f)
    return -EBADF;
  int r = _getattr(f->inode, -1);
  if (r < 0)
    return r;
  fill_stat(f->inode, stbuf, NULL);
  ldout(cct, 3) << "fstat(" << fd << ", " << stbuf << ") = " << r << dendl;
  return r;
}


// not written yet, but i want to link!

int Client::chdir(const char *relpath)
{
  Mutex::Locker lock(client_lock);
  tout(cct) << "chdir" << std::endl;
  tout(cct) << relpath << std::endl;
  filepath path(relpath);
  Inode *in;
  int r = path_walk(path, &in);
  if (r < 0)
    return r;
  if (cwd != in) {
    in->get();
    put_inode(cwd);
    cwd = in;
  }
  ldout(cct, 3) << "chdir(" << relpath << ")  cwd now " << cwd->ino << dendl;
  return 0;
}

void Client::getcwd(string& dir)
{
  filepath path;
  ldout(cct, 10) << "getcwd " << *cwd << dendl;

  Inode *in = cwd;
  while (in != root) {
    assert(in->dn_set.size() < 2); // dirs can't be hard-linked
    Dentry *dn = in->get_first_parent();
    if (!dn) {
      // look it up
      ldout(cct, 10) << "getcwd looking up parent for " << *in << dendl;
      MetaRequest *req = new MetaRequest(CEPH_MDS_OP_LOOKUPNAME);
      filepath path(in->ino);
      req->set_filepath(path);
      req->set_inode(in);
      int res = make_request(req, -1, -1);
      if (res < 0)
	break;

      // start over
      path = filepath();
      in = cwd;
      continue;
    }
    path.push_front_dentry(dn->name);
    in = dn->dir->parent_inode;
  }
  dir = "/";
  dir += path.get_path();
}

int Client::statfs(const char *path, struct statvfs *stbuf)
{
  Mutex::Locker l(client_lock);
  tout(cct) << "statfs" << std::endl;

  ceph_statfs stats;

  Mutex lock("Client::statfs::lock");
  Cond cond;
  bool done;
  int rval;

  objecter->get_fs_stats(stats, new C_SafeCond(&lock, &cond, &done, &rval));

  client_lock.Unlock();
  lock.Lock();
  while (!done)
    cond.Wait(lock);
  lock.Unlock();
  client_lock.Lock();

  memset(stbuf, 0, sizeof(*stbuf));

  /*
   * we're going to set a block size of 4MB so we can represent larger
   * FSes without overflowing. Additionally convert the space
   * measurements from KB to bytes while making them in terms of
   * blocks.  We use 4MB only because it is big enough, and because it
   * actually *is* the (ceph) default block size.
   */
  const int CEPH_BLOCK_SHIFT = 22;
  stbuf->f_frsize = 1 << CEPH_BLOCK_SHIFT;
  stbuf->f_bsize = 1 << CEPH_BLOCK_SHIFT;
  stbuf->f_blocks = stats.kb >> (CEPH_BLOCK_SHIFT - 10);
  stbuf->f_bfree = stats.kb_avail >> (CEPH_BLOCK_SHIFT - 10);
  stbuf->f_bavail = stats.kb_avail >> (CEPH_BLOCK_SHIFT - 10);
  stbuf->f_files = stats.num_objects;
  stbuf->f_ffree = -1;
  stbuf->f_favail = -1;
  stbuf->f_fsid = -1;       // ??
  stbuf->f_flag = 0;        // ??
  stbuf->f_namemax = NAME_MAX;

  return rval;
}

int Client::_do_filelock(Inode *in, Fh *fh, int lock_type, int op, int sleep,
			 struct flock *fl, uint64_t owner, void *fuse_req)
{
  ldout(cct, 10) << "_do_filelock ino " << in->ino
		 << (lock_type == CEPH_LOCK_FCNTL ? " fcntl" : " flock")
		 << " type " << fl->l_type << " owner " << owner
		 << " " << fl->l_start << "~" << fl->l_len << dendl;

  int lock_cmd;
  if (F_RDLCK == fl->l_type)
    lock_cmd = CEPH_LOCK_SHARED;
  else if (F_WRLCK == fl->l_type)
    lock_cmd = CEPH_LOCK_EXCL;
  else if (F_UNLCK == fl->l_type)
    lock_cmd = CEPH_LOCK_UNLOCK;
  else
    return -EIO;

  if (op != CEPH_MDS_OP_SETFILELOCK || lock_cmd == CEPH_LOCK_UNLOCK)
    sleep = 0;

  /*
   * Set the most significant bit, so that MDS knows the 'owner'
   * is sufficient to identify the owner of lock. (old code uses
   * both 'owner' and 'pid')
   */
  owner |= (1ULL << 63);

  MetaRequest *req = new MetaRequest(op);
  filepath path;
  in->make_nosnap_relative_path(path);
  req->set_filepath(path);
  req->set_inode(in);

  req->head.args.filelock_change.rule = lock_type;
  req->head.args.filelock_change.type = lock_cmd;
  req->head.args.filelock_change.owner = owner;
  req->head.args.filelock_change.pid = fl->l_pid;
  req->head.args.filelock_change.start = fl->l_start;
  req->head.args.filelock_change.length = fl->l_len;
  req->head.args.filelock_change.wait = sleep;

  int ret;
  bufferlist bl;

  if (sleep && switch_interrupt_cb && fuse_req) {
    // enable interrupt
    switch_interrupt_cb(fuse_req, req->get());

    ret = make_request(req, -1, -1, NULL, NULL, -1, &bl);

    // disable interrupt
    switch_interrupt_cb(fuse_req, NULL);
    put_request(req);
  } else {
    ret = make_request(req, -1, -1, NULL, NULL, -1, &bl);
  }

  if (ret == 0) {
    if (op == CEPH_MDS_OP_GETFILELOCK) {
      ceph_filelock filelock;
      bufferlist::iterator p = bl.begin();
      ::decode(filelock, p);

      if (CEPH_LOCK_SHARED == filelock.type)
	fl->l_type = F_RDLCK;
      else if (CEPH_LOCK_EXCL == filelock.type)
	fl->l_type = F_WRLCK;
      else
	fl->l_type = F_UNLCK;

      fl->l_whence = SEEK_SET;
      fl->l_start = filelock.start;
      fl->l_len = filelock.length;
      fl->l_pid = filelock.pid;
    } else if (op == CEPH_MDS_OP_SETFILELOCK) {
      ceph_lock_state_t *lock_state;
      if (lock_type == CEPH_LOCK_FCNTL) {
	if (!in->fcntl_locks)
	  in->fcntl_locks = new ceph_lock_state_t(cct);
	lock_state = in->fcntl_locks;
      } else if (lock_type == CEPH_LOCK_FLOCK) {
	if (!in->flock_locks)
	  in->flock_locks = new ceph_lock_state_t(cct);
	lock_state = in->flock_locks;
      } else {
	assert(0);
	return -EINVAL;
      }
      _update_lock_state(fl, owner, lock_state);

      if (fh) {
	if (lock_type == CEPH_LOCK_FCNTL) {
	  if (!fh->fcntl_locks)
	    fh->fcntl_locks = new ceph_lock_state_t(cct);
	  lock_state = fh->fcntl_locks;
	} else {
	  if (!fh->flock_locks)
	    fh->flock_locks = new ceph_lock_state_t(cct);
	  lock_state = fh->flock_locks;
	}
	_update_lock_state(fl, owner, lock_state);
      }
    } else
      assert(0);
  }
  return ret;
}

int Client::_interrupt_filelock(MetaRequest *req)
{
  Inode *in = req->inode();

  int lock_type;
  if (req->head.args.filelock_change.rule == CEPH_LOCK_FLOCK)
    lock_type = CEPH_LOCK_FLOCK_INTR;
  else if (req->head.args.filelock_change.rule == CEPH_LOCK_FCNTL)
    lock_type = CEPH_LOCK_FCNTL_INTR;
  else {
    assert(0);
    return -EINVAL;
  }

  MetaRequest *intr_req = new MetaRequest(CEPH_MDS_OP_SETFILELOCK);
  filepath path;
  in->make_nosnap_relative_path(path);
  intr_req->set_filepath(path);
  intr_req->set_inode(in);
  intr_req->head.args.filelock_change = req->head.args.filelock_change;
  intr_req->head.args.filelock_change.rule = lock_type;
  intr_req->head.args.filelock_change.type = CEPH_LOCK_UNLOCK;

  return make_request(intr_req, -1, -1, NULL, NULL, -1);
}

void Client::_encode_filelocks(Inode *in, bufferlist& bl)
{
  if (!in->fcntl_locks && !in->flock_locks)
    return;

  unsigned nr_fcntl_locks = in->fcntl_locks ? in->fcntl_locks->held_locks.size() : 0;
  ::encode(nr_fcntl_locks, bl);
  if (nr_fcntl_locks) {
    ceph_lock_state_t* lock_state = in->fcntl_locks;
    for(multimap<uint64_t, ceph_filelock>::iterator p = lock_state->held_locks.begin();
	p != lock_state->held_locks.end();
	++p)
      ::encode(p->second, bl);
  }

  unsigned nr_flock_locks = in->flock_locks ? in->flock_locks->held_locks.size() : 0;
  ::encode(nr_flock_locks, bl);
  if (nr_flock_locks) {
    ceph_lock_state_t* lock_state = in->flock_locks;
    for(multimap<uint64_t, ceph_filelock>::iterator p = lock_state->held_locks.begin();
	p != lock_state->held_locks.end();
	++p)
      ::encode(p->second, bl);
  }

  ldout(cct, 10) << "_encode_filelocks ino " << in->ino << ", " << nr_fcntl_locks
		 << " fcntl locks, " << nr_flock_locks << " flock locks" <<  dendl;
}

void Client::_release_filelocks(Fh *fh)
{
  if (!fh->fcntl_locks && !fh->flock_locks)
    return;

  Inode *in = fh->inode;
  ldout(cct, 10) << "_release_filelocks " << fh << " ino " << in->ino << dendl;

  list<pair<int, ceph_filelock> > to_release;

  if (fh->fcntl_locks) {
    ceph_lock_state_t* lock_state = fh->fcntl_locks;
    for(multimap<uint64_t, ceph_filelock>::iterator p = lock_state->held_locks.begin();
	p != lock_state->held_locks.end();
	++p)
      to_release.push_back(pair<int, ceph_filelock>(CEPH_LOCK_FCNTL, p->second));
    delete fh->fcntl_locks;
  }
  if (fh->flock_locks) {
    ceph_lock_state_t* lock_state = fh->flock_locks;
    for(multimap<uint64_t, ceph_filelock>::iterator p = lock_state->held_locks.begin();
	p != lock_state->held_locks.end();
	++p)
      to_release.push_back(pair<int, ceph_filelock>(CEPH_LOCK_FLOCK, p->second));
    delete fh->flock_locks;
  }

  if (to_release.empty())
    return;

  struct flock fl;
  memset(&fl, 0, sizeof(fl));
  fl.l_whence = SEEK_SET;
  fl.l_type = F_UNLCK;

  for (list<pair<int, ceph_filelock> >::iterator p = to_release.begin();
       p != to_release.end();
       ++p) {
    fl.l_start = p->second.start;
    fl.l_len = p->second.length;
    fl.l_pid = p->second.pid;
    _do_filelock(in, NULL, p->first, CEPH_MDS_OP_SETFILELOCK, 0, &fl, p->second.owner);
  }
}

void Client::_update_lock_state(struct flock *fl, uint64_t owner,
				ceph_lock_state_t *lock_state)
{
  int lock_cmd;
  if (F_RDLCK == fl->l_type)
    lock_cmd = CEPH_LOCK_SHARED;
  else if (F_WRLCK == fl->l_type)
    lock_cmd = CEPH_LOCK_EXCL;
  else
    lock_cmd = CEPH_LOCK_UNLOCK;;

  ceph_filelock filelock;
  filelock.start = fl->l_start;
  filelock.length = fl->l_len;
  filelock.client = 0;
  // see comment in _do_filelock()
  filelock.owner = owner | (1ULL << 63);
  filelock.pid = fl->l_pid;
  filelock.type = lock_cmd;

  if (filelock.type == CEPH_LOCK_UNLOCK) {
    list<ceph_filelock> activated_locks;
    lock_state->remove_lock(filelock, activated_locks);
  } else {
    bool r = lock_state->add_lock(filelock, false, false);
    assert(r);
  }
}

int Client::_getlk(Fh *fh, struct flock *fl, uint64_t owner)
{
  Inode *in = fh->inode;
  ldout(cct, 10) << "_getlk " << fh << " ino " << in->ino << dendl;
  int ret = _do_filelock(in, fh, CEPH_LOCK_FCNTL, CEPH_MDS_OP_GETFILELOCK, 0, fl, owner);
  return ret;
}

int Client::_setlk(Fh *fh, struct flock *fl, uint64_t owner, int sleep, void *fuse_req)
{
  Inode *in = fh->inode;
  ldout(cct, 10) << "_setlk " << fh << " ino " << in->ino << dendl;
  int ret =  _do_filelock(in, fh, CEPH_LOCK_FCNTL, CEPH_MDS_OP_SETFILELOCK, sleep, fl, owner, fuse_req);
  ldout(cct, 10) << "_setlk " << fh << " ino " << in->ino << " result=" << ret << dendl;
  return ret;
}

int Client::_flock(Fh *fh, int cmd, uint64_t owner, void *fuse_req)
{
  Inode *in = fh->inode;
  ldout(cct, 10) << "_flock " << fh << " ino " << in->ino << dendl;

  int sleep = !(cmd & LOCK_NB);
  cmd &= ~LOCK_NB;

  int type;
  switch (cmd) {
    case LOCK_SH:
      type = F_RDLCK;
      break;
    case LOCK_EX:
      type = F_WRLCK;
      break;
    case LOCK_UN:
      type = F_UNLCK;
      break;
    default:
      return -EINVAL;
  }

  struct flock fl;
  memset(&fl, 0, sizeof(fl));
  fl.l_type = type;
  fl.l_whence = SEEK_SET;

  int ret =  _do_filelock(in, fh, CEPH_LOCK_FLOCK, CEPH_MDS_OP_SETFILELOCK, sleep, &fl, owner, fuse_req);
  ldout(cct, 10) << "_flock " << fh << " ino " << in->ino << " result=" << ret << dendl;
  return ret;
}

int Client::ll_statfs(Inode *in, struct statvfs *stbuf)
{
  /* Since the only thing this does is wrap a call to statfs, and
     statfs takes a lock, it doesn't seem we have a need to split it
     out. */
  return statfs(0, stbuf);
}

void Client::ll_register_callbacks(struct client_callback_args *args)
{
  if (!args)
    return;
  Mutex::Locker l(client_lock);
  ldout(cct, 10) << "ll_register_callbacks cb " << args->handle
		 << " invalidate_ino_cb " << args->ino_cb
		 << " invalidate_dentry_cb " << args->dentry_cb
		 << " getgroups_cb" << args->getgroups_cb
		 << " switch_interrupt_cb " << args->switch_intr_cb
		 << " remount_cb " << args->remount_cb
		 << dendl;
  callback_handle = args->handle;
  if (args->ino_cb) {
    ino_invalidate_cb = args->ino_cb;
    async_ino_invalidator.start();
  }
  if (args->dentry_cb) {
    dentry_invalidate_cb = args->dentry_cb;
    async_dentry_invalidator.start();
  }
  if (args->switch_intr_cb) {
    switch_interrupt_cb = args->switch_intr_cb;
    interrupt_finisher.start();
  }
  if (args->remount_cb) {
    remount_cb = args->remount_cb;
    remount_finisher.start();
  }
  getgroups_cb = args->getgroups_cb;
}

int Client::test_dentry_handling(bool can_invalidate)
{
  int r = 0;

  can_invalidate_dentries = can_invalidate;

  if (can_invalidate_dentries) {
    assert(dentry_invalidate_cb);
    ldout(cct, 1) << "using dentry_invalidate_cb" << dendl;
  } else if (remount_cb) {
    ldout(cct, 1) << "using remount_cb" << dendl;
    int s = remount_cb(callback_handle);
    if (s) {
      lderr(cct) << "Failed to invoke remount, needed to ensure kernel dcache consistency"
		 << dendl;
    }
    if (cct->_conf->client_die_on_failed_remount) {
      require_remount = true;
      r = s;
    }
  } else {
    lderr(cct) << "no method to invalidate kernel dentry cache; expect issues!" << dendl;
    if (cct->_conf->client_die_on_failed_remount)
      assert(0);
  }
  return r;
}

int Client::_sync_fs()
{
  ldout(cct, 10) << "_sync_fs" << dendl;

  // wait for unsafe mds requests
  // FIXME
  
  // flush caps
  flush_caps();
  wait_sync_caps(last_flush_seq);

  // flush file data
  // FIXME

  return 0;
}

int Client::sync_fs()
{
  Mutex::Locker l(client_lock);
  return _sync_fs();
}

int64_t Client::drop_caches()
{
  Mutex::Locker l(client_lock);
  return objectcacher->release_all();
}


int Client::lazyio_propogate(int fd, loff_t offset, size_t count)
{
  Mutex::Locker l(client_lock);
  ldout(cct, 3) << "op: client->lazyio_propogate(" << fd
          << ", " << offset << ", " << count << ")" << dendl;
  
  Fh *f = get_filehandle(fd);
  if (!f)
    return -EBADF;

  // for now
  _fsync(f, true);

  return 0;
}

int Client::lazyio_synchronize(int fd, loff_t offset, size_t count)
{
  Mutex::Locker l(client_lock);
  ldout(cct, 3) << "op: client->lazyio_synchronize(" << fd
          << ", " << offset << ", " << count << ")" << dendl;
  
  Fh *f = get_filehandle(fd);
  if (!f)
    return -EBADF;
  Inode *in = f->inode;
  
  _fsync(f, true);
  _release(in);
  return 0;
}


// =============================
// snaps

int Client::mksnap(const char *relpath, const char *name)
{
  Mutex::Locker l(client_lock);
  filepath path(relpath);
  Inode *in;
  int r = path_walk(path, &in);
  if (r < 0)
    return r;
  Inode *snapdir = open_snapdir(in);
  return _mkdir(snapdir, name, 0);
}
int Client::rmsnap(const char *relpath, const char *name)
{
  Mutex::Locker l(client_lock);
  filepath path(relpath);
  Inode *in;
  int r = path_walk(path, &in);
  if (r < 0)
    return r;
  Inode *snapdir = open_snapdir(in);
  return _rmdir(snapdir, name);
}

// =============================
// expose caps

int Client::get_caps_issued(int fd) {

  Mutex::Locker lock(client_lock);

  Fh *f = get_filehandle(fd);
  if (!f)
    return -EBADF;

  return f->inode->caps_issued();
}

int Client::get_caps_issued(const char *path) {

  Mutex::Locker lock(client_lock);
  filepath p(path);
  Inode *in;
  int r = path_walk(p, &in, true);
  if (r < 0)
    return r;
  return in->caps_issued();
}

// =========================================
// low level

Inode *Client::open_snapdir(Inode *diri)
{
  Inode *in;
  vinodeno_t vino(diri->ino, CEPH_SNAPDIR);
  if (!inode_map.count(vino)) {
    in = new Inode(cct, vino, &diri->layout);

    in->ino = diri->ino;
    in->snapid = CEPH_SNAPDIR;
    in->mode = diri->mode;
    in->uid = diri->uid;
    in->gid = diri->gid;
    in->mtime = diri->mtime;
    in->ctime = diri->ctime;
    in->size = diri->size;

    in->dirfragtree.clear();
    inode_map[vino] = in;
    in->snapdir_parent = diri;
    diri->get();
    ldout(cct, 10) << "open_snapdir created snapshot inode " << *in << dendl;
  } else {
    in = inode_map[vino];
    ldout(cct, 10) << "open_snapdir had snapshot inode " << *in << dendl;
  }
  return in;
}

int Client::ll_lookup(Inode *parent, const char *name, struct stat *attr,
		      Inode **out, int uid, int gid)
{
  Mutex::Locker lock(client_lock);
  ldout(cct, 3) << "ll_lookup " << parent << " " << name << dendl;
  tout(cct) << "ll_lookup" << std::endl;
  tout(cct) << name << std::endl;

  string dname(name);
  Inode *in;
  int r = 0;

  r = _lookup(parent, dname, &in);
  if (r < 0) {
    attr->st_ino = 0;
    goto out;
  }

  assert(in);
  fill_stat(in, attr);
  _ll_get(in);

 out:
  ldout(cct, 3) << "ll_lookup " << parent << " " << name
	  << " -> " << r << " (" << hex << attr->st_ino << dec << ")" << dendl;
  tout(cct) << attr->st_ino << std::endl;
  *out = in;
  return r;
}

int Client::ll_walk(const char* name, Inode **i, struct stat *attr)
{
  Mutex::Locker lock(client_lock);
  filepath fp(name, 0);
  Inode *destination = NULL;
  int rc;

  ldout(cct, 3) << "ll_walk" << name << dendl;
  tout(cct) << "ll_walk" << std::endl;
  tout(cct) << name << std::endl;

  rc = path_walk(fp, &destination, false);
  if (rc < 0)
    {
      attr->st_ino = 0;
      *i = NULL;
      return rc;
    }
  else
    {
      fill_stat(destination, attr);
      *i = destination;
      return 0;
    }
}


void Client::_ll_get(Inode *in)
{
  if (in->ll_ref == 0) {
    in->get();
    if (in->is_dir() && !in->dn_set.empty()) {
      assert(in->dn_set.size() == 1); // dirs can't be hard-linked
      in->get_first_parent()->get(); // pin dentry
    }
  }
  in->ll_get();
  ldout(cct, 20) << "_ll_get " << in << " " << in->ino << " -> " << in->ll_ref << dendl;
}

int Client::_ll_put(Inode *in, int num)
{
  in->ll_put(num);
  ldout(cct, 20) << "_ll_put " << in << " " << in->ino << " " << num << " -> " << in->ll_ref << dendl;
  if (in->ll_ref == 0) {
    if (in->is_dir() && !in->dn_set.empty()) {
      assert(in->dn_set.size() == 1); // dirs can't be hard-linked
      in->get_first_parent()->put(); // unpin dentry
    }
    put_inode(in);
    return 0;
  } else {
    return in->ll_ref;
  }
}

void Client::_ll_drop_pins()
{
  ldout(cct, 10) << "_ll_drop_pins" << dendl;
  ceph::unordered_map<vinodeno_t, Inode*>::iterator next;
  for (ceph::unordered_map<vinodeno_t, Inode*>::iterator it = inode_map.begin();
       it != inode_map.end();
       it = next) {
    Inode *in = it->second;
    next = it;
    ++next;
    if (in->ll_ref)
      _ll_put(in, in->ll_ref);
  }
}

bool Client::ll_forget(Inode *in, int count)
{
  Mutex::Locker lock(client_lock);
  inodeno_t ino = _get_inodeno(in);

  ldout(cct, 3) << "ll_forget " << ino << " " << count << dendl;
  tout(cct) << "ll_forget" << std::endl;
  tout(cct) << ino.val << std::endl;
  tout(cct) << count << std::endl;

  if (ino == 1) return true;  // ignore forget on root.

  bool last = false;
  if (in->ll_ref < count) {
    ldout(cct, 1) << "WARNING: ll_forget on " << ino << " " << count
		  << ", which only has ll_ref=" << in->ll_ref << dendl;
    _ll_put(in, in->ll_ref);
    last = true;
  } else {
    if (_ll_put(in, count) == 0)
      last = true;
  }

  return last;
}

bool Client::ll_put(Inode *in)
{
  /* ll_forget already takes the lock */
  return ll_forget(in, 1);
}

snapid_t Client::ll_get_snapid(Inode *in)
{
  Mutex::Locker lock(client_lock);
  return in->snapid;
}

Inode *Client::ll_get_inode(vinodeno_t vino)
{
  Mutex::Locker lock(client_lock);
  unordered_map<vinodeno_t,Inode*>::iterator p = inode_map.find(vino);
  if (p == inode_map.end())
    return NULL;
  Inode *in = p->second;
  _ll_get(in);
  return in;
}

int Client::ll_getattr(Inode *in, struct stat *attr, int uid, int gid)
{
  Mutex::Locker lock(client_lock);

  vinodeno_t vino = _get_vino(in);

  ldout(cct, 3) << "ll_getattr " << vino << dendl;
  tout(cct) << "ll_getattr" << std::endl;
  tout(cct) << vino.ino.val << std::endl;

  /* special case for dotdot (..) */
  if (vino.ino.val == CEPH_INO_DOTDOT) {
    attr->st_mode = S_IFDIR | 0755;
    attr->st_nlink = 2;
    return 0;
  }

  int res;
  if (vino.snapid < CEPH_NOSNAP)
    res = 0;
  else
    res = _getattr(in, CEPH_STAT_CAP_INODE_ALL, uid, gid);
  if (res == 0)
    fill_stat(in, attr);
  ldout(cct, 3) << "ll_getattr " << vino << " = " << res << dendl;
  return res;
}

int Client::ll_setattr(Inode *in, struct stat *attr, int mask, int uid,
		       int gid)
{
  Mutex::Locker lock(client_lock);

  vinodeno_t vino = _get_vino(in);

  ldout(cct, 3) << "ll_setattr " << vino << " mask " << hex << mask << dec
		<< dendl;
  tout(cct) << "ll_setattr" << std::endl;
  tout(cct) << vino.ino.val << std::endl;
  tout(cct) << attr->st_mode << std::endl;
  tout(cct) << attr->st_uid << std::endl;
  tout(cct) << attr->st_gid << std::endl;
  tout(cct) << attr->st_size << std::endl;
  tout(cct) << attr->st_mtime << std::endl;
  tout(cct) << attr->st_atime << std::endl;
  tout(cct) << mask << std::endl;

  Inode *target = in;
  int res = _setattr(in, attr, mask, uid, gid, &target);
  if (res == 0) {
    assert(in == target);
    fill_stat(in, attr);
  }
  ldout(cct, 3) << "ll_setattr " << vino << " = " << res << dendl;
  return res;
}


// ----------
// xattrs

int Client::getxattr(const char *path, const char *name, void *value, size_t size)
{
  Mutex::Locker lock(client_lock);
  Inode *ceph_inode;
  int r = Client::path_walk(path, &ceph_inode, true);
  if (r < 0)
    return r;
  return Client::_getxattr(ceph_inode, name, value, size, getuid(), getgid());
}

int Client::lgetxattr(const char *path, const char *name, void *value, size_t size)
{
  Mutex::Locker lock(client_lock);
  Inode *ceph_inode;
  int r = Client::path_walk(path, &ceph_inode, false);
  if (r < 0)
    return r;
  return Client::_getxattr(ceph_inode, name, value, size, getuid(), getgid());
}

int Client::fgetxattr(int fd, const char *name, void *value, size_t size)
{
  Mutex::Locker lock(client_lock);
  Fh *f = get_filehandle(fd);
  if (!f)
    return -EBADF;
  return Client::_getxattr(f->inode, name, value, size, getuid(), getgid());
}

int Client::listxattr(const char *path, char *list, size_t size)
{
  Mutex::Locker lock(client_lock);
  Inode *ceph_inode;
  int r = Client::path_walk(path, &ceph_inode, true);
  if (r < 0)
    return r;
  return Client::_listxattr(ceph_inode, list, size, getuid(), getgid());
}

int Client::llistxattr(const char *path, char *list, size_t size)
{
  Mutex::Locker lock(client_lock);
  Inode *ceph_inode;
  int r = Client::path_walk(path, &ceph_inode, false);
  if (r < 0)
    return r;
  return Client::_listxattr(ceph_inode, list, size, getuid(), getgid());
}

int Client::flistxattr(int fd, char *list, size_t size)
{
  Mutex::Locker lock(client_lock);
  Fh *f = get_filehandle(fd);
  if (!f)
    return -EBADF;
  return Client::_listxattr(f->inode, list, size, getuid(), getgid());
}

int Client::removexattr(const char *path, const char *name)
{
  Mutex::Locker lock(client_lock);
  Inode *ceph_inode;
  int r = Client::path_walk(path, &ceph_inode, true);
  if (r < 0)
    return r;
  return Client::_removexattr(ceph_inode, name, getuid(), getgid());
}

int Client::lremovexattr(const char *path, const char *name)
{
  Mutex::Locker lock(client_lock);
  Inode *ceph_inode;
  int r = Client::path_walk(path, &ceph_inode, false);
  if (r < 0)
    return r;
  return Client::_removexattr(ceph_inode, name, getuid(), getgid());
}

int Client::fremovexattr(int fd, const char *name)
{
  Mutex::Locker lock(client_lock);
  Fh *f = get_filehandle(fd);
  if (!f)
    return -EBADF;
  return Client::_removexattr(f->inode, name, getuid(), getgid());
}

int Client::setxattr(const char *path, const char *name, const void *value, size_t size, int flags)
{
  Mutex::Locker lock(client_lock);
  Inode *ceph_inode;
  int r = Client::path_walk(path, &ceph_inode, true);
  if (r < 0)
    return r;
  return Client::_setxattr(ceph_inode, name, value, size, flags, getuid(), getgid());
}

int Client::lsetxattr(const char *path, const char *name, const void *value, size_t size, int flags)
{
  Mutex::Locker lock(client_lock);
  Inode *ceph_inode;
  int r = Client::path_walk(path, &ceph_inode, false);
  if (r < 0)
    return r;
  return Client::_setxattr(ceph_inode, name, value, size, flags, getuid(), getgid());
}

int Client::fsetxattr(int fd, const char *name, const void *value, size_t size, int flags)
{
  Mutex::Locker lock(client_lock);
  Fh *f = get_filehandle(fd);
  if (!f)
    return -EBADF;
  return Client::_setxattr(f->inode, name, value, size, flags, getuid(), getgid());
}

int Client::_getxattr(Inode *in, const char *name, void *value, size_t size,
		      int uid, int gid)
{
  int r;

  const VXattr *vxattr = _match_vxattr(in, name);
  if (vxattr) {
    r = -ENODATA;

    char buf[256];
    // call pointer-to-member function
    if (!(vxattr->exists_cb && !(this->*(vxattr->exists_cb))(in)))
      r = (this->*(vxattr->getxattr_cb))(in, buf, sizeof(buf));

    if (size != 0) {
      if (r > (int)size) {
	r = -ERANGE;
      } else if (r > 0) {
	memcpy(value, buf, r);
      }
    }
    goto out;
  }

  r = _getattr(in, CEPH_STAT_CAP_XATTR, uid, gid, in->xattr_version == 0);
  if (r == 0) {
    string n(name);
    r = -ENODATA;
    if (in->xattrs.count(n)) {
      r = in->xattrs[n].length();
      if (r > 0 && size != 0) {
	if (size >= (unsigned)r)
	  memcpy(value, in->xattrs[n].c_str(), r);
	else
	  r = -ERANGE;
      }
    }
  }
 out:
  ldout(cct, 3) << "_getxattr(" << in->ino << ", \"" << name << "\", " << size << ") = " << r << dendl;
  return r;
}

int Client::ll_getxattr(Inode *in, const char *name, void *value,
			size_t size, int uid, int gid)
{
  Mutex::Locker lock(client_lock);

  vinodeno_t vino = _get_vino(in);

  ldout(cct, 3) << "ll_getxattr " << vino << " " << name << " size " << size << dendl;
  tout(cct) << "ll_getxattr" << std::endl;
  tout(cct) << vino.ino.val << std::endl;
  tout(cct) << name << std::endl;

  return _getxattr(in, name, value, size, uid, gid);
}

int Client::_listxattr(Inode *in, char *name, size_t size, int uid, int gid)
{
  int r = _getattr(in, CEPH_STAT_CAP_XATTR, uid, gid, in->xattr_version == 0);
  if (r == 0) {
    for (map<string,bufferptr>::iterator p = in->xattrs.begin();
	 p != in->xattrs.end();
	 ++p)
      r += p->first.length() + 1;

    const VXattr *vxattrs = _get_vxattrs(in);
    r += _vxattrs_name_size(vxattrs);

    if (size != 0) {
      if (size >= (unsigned)r) {
	for (map<string,bufferptr>::iterator p = in->xattrs.begin();
	     p != in->xattrs.end();
	     ++p) {
	  memcpy(name, p->first.c_str(), p->first.length());
	  name += p->first.length();
	  *name = '\0';
	  name++;
	}
	if (vxattrs) {
	  for (int i = 0; !vxattrs[i].name.empty(); i++) {
	    const VXattr& vxattr = vxattrs[i];
	    if (vxattr.hidden)
	      continue;
	    // call pointer-to-member function
	    if(vxattr.exists_cb && !(this->*(vxattr.exists_cb))(in))
	      continue;
	    memcpy(name, vxattr.name.c_str(), vxattr.name.length());
	    name += vxattr.name.length();
	    *name = '\0';
	    name++;
	  }
	}
      } else
	r = -ERANGE;
    }
  }
  ldout(cct, 3) << "_listxattr(" << in->ino << ", " << size << ") = " << r << dendl;
  return r;
}

int Client::ll_listxattr(Inode *in, char *names, size_t size, int uid,
			 int gid)
{
  Mutex::Locker lock(client_lock);

  vinodeno_t vino = _get_vino(in);

  ldout(cct, 3) << "ll_listxattr " << vino << " size " << size << dendl;
  tout(cct) << "ll_listxattr" << std::endl;
  tout(cct) << vino.ino.val << std::endl;
  tout(cct) << size << std::endl;

  return _listxattr(in, names, size, uid, gid);
}

int Client::_setxattr(Inode *in, const char *name, const void *value,
		      size_t size, int flags, int uid, int gid)
{
  if (in->snapid != CEPH_NOSNAP) {
    return -EROFS;
  }

  // same xattrs supported by kernel client
  if (strncmp(name, "user.", 5) &&
      strncmp(name, "security.", 9) &&
      strncmp(name, "trusted.", 8) &&
      strncmp(name, "ceph.", 5))
    return -EOPNOTSUPP;

  const VXattr *vxattr = _match_vxattr(in, name);
  if (vxattr && vxattr->readonly)
    return -EOPNOTSUPP;

  if (!value)
    flags |= CEPH_XATTR_REMOVE;

  MetaRequest *req = new MetaRequest(CEPH_MDS_OP_SETXATTR);
  filepath path;
  in->make_nosnap_relative_path(path);
  req->set_filepath(path);
  req->set_string2(name);
  req->set_inode(in);
  req->head.args.setxattr.flags = flags;

  bufferlist bl;
  bl.append((const char*)value, size);
  req->set_data(bl);

  int res = make_request(req, uid, gid);

  trim_cache();
  ldout(cct, 3) << "_setxattr(" << in->ino << ", \"" << name << "\") = " <<
    res << dendl;
  return res;
}

int Client::ll_setxattr(Inode *in, const char *name, const void *value,
			size_t size, int flags, int uid, int gid)
{
  Mutex::Locker lock(client_lock);

  vinodeno_t vino = _get_vino(in);

  ldout(cct, 3) << "ll_setxattr " << vino << " " << name << " size " << size << dendl;
  tout(cct) << "ll_setxattr" << std::endl;
  tout(cct) << vino.ino.val << std::endl;
  tout(cct) << name << std::endl;

  return _setxattr(in, name, value, size, flags, uid, gid);
}

int Client::_removexattr(Inode *in, const char *name, int uid, int gid)
{
  if (in->snapid != CEPH_NOSNAP) {
    return -EROFS;
  }

  // same xattrs supported by kernel client
  if (strncmp(name, "user.", 5) &&
      strncmp(name, "security.", 9) &&
      strncmp(name, "trusted.", 8) &&
      strncmp(name, "ceph.", 5))
    return -EOPNOTSUPP;

  const VXattr *vxattr = _match_vxattr(in, name);
  if (vxattr && vxattr->readonly)
    return -EOPNOTSUPP;

  MetaRequest *req = new MetaRequest(CEPH_MDS_OP_RMXATTR);
  filepath path;
  in->make_nosnap_relative_path(path);
  req->set_filepath(path);
  req->set_filepath2(name);
  req->set_inode(in);
 
  int res = make_request(req, uid, gid);

  trim_cache();
  ldout(cct, 3) << "_removexattr(" << in->ino << ", \"" << name << "\") = " << res << dendl;
  return res;
}


int Client::ll_removexattr(Inode *in, const char *name, int uid, int gid)
{
  Mutex::Locker lock(client_lock);

  vinodeno_t vino = _get_vino(in);

  ldout(cct, 3) << "ll_removexattr " << vino << " " << name << dendl;
  tout(cct) << "ll_removexattr" << std::endl;
  tout(cct) << vino.ino.val << std::endl;
  tout(cct) << name << std::endl;

  return _removexattr(in, name, uid, gid);
}

bool Client::_vxattrcb_quota_exists(Inode *in)
{
  return in->quota.is_enable();
}
size_t Client::_vxattrcb_quota(Inode *in, char *val, size_t size)
{
  return snprintf(val, size,
                  "max_bytes=%lld max_files=%lld",
                  (long long int)in->quota.max_bytes,
                  (long long int)in->quota.max_files);
}
size_t Client::_vxattrcb_quota_max_bytes(Inode *in, char *val, size_t size)
{
  return snprintf(val, size, "%lld", (long long int)in->quota.max_bytes);
}
size_t Client::_vxattrcb_quota_max_files(Inode *in, char *val, size_t size)
{
  return snprintf(val, size, "%lld", (long long int)in->quota.max_files);
}

bool Client::_vxattrcb_layout_exists(Inode *in)
{
  char *p = (char *)&in->layout;
  for (size_t s = 0; s < sizeof(in->layout); s++, p++)
    if (*p)
      return true;
  return false;
}
size_t Client::_vxattrcb_layout(Inode *in, char *val, size_t size)
{
  int r = snprintf(val, size,
      "stripe_unit=%lld stripe_count=%lld object_size=%lld pool=",
      (unsigned long long)in->layout.fl_stripe_unit,
      (unsigned long long)in->layout.fl_stripe_count,
      (unsigned long long)in->layout.fl_object_size);
  const OSDMap *osdmap = objecter->get_osdmap_read();
  if (osdmap->have_pg_pool(in->layout.fl_pg_pool))
    r += snprintf(val + r, size - r, "%s",
	osdmap->get_pool_name(in->layout.fl_pg_pool).c_str());
  else
    r += snprintf(val + r, size - r, "%lld",
	(unsigned long long)in->layout.fl_pg_pool);
  objecter->put_osdmap_read();
  return r;
}
size_t Client::_vxattrcb_layout_stripe_unit(Inode *in, char *val, size_t size)
{
  return snprintf(val, size, "%lld", (unsigned long long)in->layout.fl_stripe_unit);
}
size_t Client::_vxattrcb_layout_stripe_count(Inode *in, char *val, size_t size)
{
  return snprintf(val, size, "%lld", (unsigned long long)in->layout.fl_stripe_count);
}
size_t Client::_vxattrcb_layout_object_size(Inode *in, char *val, size_t size)
{
  return snprintf(val, size, "%lld", (unsigned long long)in->layout.fl_object_size);
}
size_t Client::_vxattrcb_layout_pool(Inode *in, char *val, size_t size)
{
  size_t r;
  const OSDMap *osdmap = objecter->get_osdmap_read();
  if (osdmap->have_pg_pool(in->layout.fl_pg_pool))
    r = snprintf(val, size, "%s", osdmap->get_pool_name(in->layout.fl_pg_pool).c_str());
  else
    r = snprintf(val, size, "%lld", (unsigned long long)in->layout.fl_pg_pool);
  objecter->put_osdmap_read();
  return r;
}
size_t Client::_vxattrcb_dir_entries(Inode *in, char *val, size_t size)
{
  return snprintf(val, size, "%lld", (unsigned long long)(in->dirstat.nfiles + in->dirstat.nsubdirs));
}
size_t Client::_vxattrcb_dir_files(Inode *in, char *val, size_t size)
{
  return snprintf(val, size, "%lld", (unsigned long long)in->dirstat.nfiles);
}
size_t Client::_vxattrcb_dir_subdirs(Inode *in, char *val, size_t size)
{
  return snprintf(val, size, "%lld", (unsigned long long)in->dirstat.nsubdirs);
}
size_t Client::_vxattrcb_dir_rentries(Inode *in, char *val, size_t size)
{
  return snprintf(val, size, "%lld", (unsigned long long)(in->rstat.rfiles + in->rstat.rsubdirs));
}
size_t Client::_vxattrcb_dir_rfiles(Inode *in, char *val, size_t size)
{
  return snprintf(val, size, "%lld", (unsigned long long)in->rstat.rfiles);
}
size_t Client::_vxattrcb_dir_rsubdirs(Inode *in, char *val, size_t size)
{
  return snprintf(val, size, "%lld", (unsigned long long)in->rstat.rsubdirs);
}
size_t Client::_vxattrcb_dir_rbytes(Inode *in, char *val, size_t size)
{
  return snprintf(val, size, "%lld", (unsigned long long)in->rstat.rbytes);
}
size_t Client::_vxattrcb_dir_rctime(Inode *in, char *val, size_t size)
{
  return snprintf(val, size, "%ld.09%ld", (long)in->rstat.rctime.sec(),
      (long)in->rstat.rctime.nsec());
}

#define CEPH_XATTR_NAME(_type, _name) "ceph." #_type "." #_name
#define CEPH_XATTR_NAME2(_type, _name, _name2) "ceph." #_type "." #_name "." #_name2

#define XATTR_NAME_CEPH(_type, _name)				\
{								\
  name: CEPH_XATTR_NAME(_type, _name),				\
  getxattr_cb: &Client::_vxattrcb_ ## _type ## _ ## _name,	\
  readonly: true,						\
  hidden: false,						\
  exists_cb: NULL,						\
}
#define XATTR_LAYOUT_FIELD(_type, _name, _field)		\
{								\
  name: CEPH_XATTR_NAME2(_type, _name, _field),			\
  getxattr_cb: &Client::_vxattrcb_ ## _name ## _ ## _field,	\
  readonly: false,						\
  hidden: true,							\
  exists_cb: &Client::_vxattrcb_layout_exists,			\
}
#define XATTR_QUOTA_FIELD(_type, _name)		                \
{								\
  name: CEPH_XATTR_NAME(_type, _name),			        \
  getxattr_cb: &Client::_vxattrcb_ ## _type ## _ ## _name,	\
  readonly: false,						\
  hidden: true,							\
  exists_cb: &Client::_vxattrcb_quota_exists,			\
}

const Client::VXattr Client::_dir_vxattrs[] = {
  {
    name: "ceph.dir.layout",
    getxattr_cb: &Client::_vxattrcb_layout,
    readonly: false,
    hidden: true,
    exists_cb: &Client::_vxattrcb_layout_exists,
  },
  XATTR_LAYOUT_FIELD(dir, layout, stripe_unit),
  XATTR_LAYOUT_FIELD(dir, layout, stripe_count),
  XATTR_LAYOUT_FIELD(dir, layout, object_size),
  XATTR_LAYOUT_FIELD(dir, layout, pool),
  XATTR_NAME_CEPH(dir, entries),
  XATTR_NAME_CEPH(dir, files),
  XATTR_NAME_CEPH(dir, subdirs),
  XATTR_NAME_CEPH(dir, rentries),
  XATTR_NAME_CEPH(dir, rfiles),
  XATTR_NAME_CEPH(dir, rsubdirs),
  XATTR_NAME_CEPH(dir, rbytes),
  XATTR_NAME_CEPH(dir, rctime),
  {
    name: "ceph.quota",
    getxattr_cb: &Client::_vxattrcb_quota,
    readonly: false,
    hidden: true,
    exists_cb: &Client::_vxattrcb_quota_exists,
  },
  XATTR_QUOTA_FIELD(quota, max_bytes),
  XATTR_QUOTA_FIELD(quota, max_files),
  { name: "" }     /* Required table terminator */
};

const Client::VXattr Client::_file_vxattrs[] = {
  {
    name: "ceph.file.layout",
    getxattr_cb: &Client::_vxattrcb_layout,
    readonly: false,
    hidden: true,
    exists_cb: &Client::_vxattrcb_layout_exists,
  },
  XATTR_LAYOUT_FIELD(file, layout, stripe_unit),
  XATTR_LAYOUT_FIELD(file, layout, stripe_count),
  XATTR_LAYOUT_FIELD(file, layout, object_size),
  XATTR_LAYOUT_FIELD(file, layout, pool),
  { name: "" }     /* Required table terminator */
};

const Client::VXattr *Client::_get_vxattrs(Inode *in)
{
  if (in->is_dir())
    return _dir_vxattrs;
  else if (in->is_file())
    return _file_vxattrs;
  return NULL;
}

const Client::VXattr *Client::_match_vxattr(Inode *in, const char *name)
{
  if (strncmp(name, "ceph.", 5) == 0) {
    const VXattr *vxattr = _get_vxattrs(in);
    if (vxattr) {
      while (!vxattr->name.empty()) {
	if (vxattr->name == name)
	  return vxattr;
	vxattr++;
      }
    }
  }
  return NULL;
}

size_t Client::_vxattrs_calcu_name_size(const VXattr *vxattr)
{
  size_t len = 0;
  while (!vxattr->name.empty()) {
    if (!vxattr->hidden)
      len += vxattr->name.length() + 1;
    vxattr++;
  }
  return len;
}

int Client::ll_readlink(Inode *in, char *buf, size_t buflen, int uid, int gid)
{
  Mutex::Locker lock(client_lock);

  vinodeno_t vino = _get_vino(in);

  ldout(cct, 3) << "ll_readlink " << vino << dendl;
  tout(cct) << "ll_readlink" << std::endl;
  tout(cct) << vino.ino.val << std::endl;

  set<Dentry*>::iterator dn = in->dn_set.begin();
  while (dn != in->dn_set.end()) {
    touch_dn(*dn);
    ++dn;
  }

  int r = _readlink(in, buf, buflen);
  ldout(cct, 3) << "ll_readlink " << vino << " = " << r << dendl;
  return r;
}

int Client::_mknod(Inode *dir, const char *name, mode_t mode, dev_t rdev,
		   int uid, int gid, Inode **inp)
{
  ldout(cct, 3) << "_mknod(" << dir->ino << " " << name << ", 0" << oct
		<< mode << dec << ", " << rdev << ", uid " << uid << ", gid "
		<< gid << ")" << dendl;

  if (strlen(name) > NAME_MAX)
    return -ENAMETOOLONG;

  if (dir->snapid != CEPH_NOSNAP) {
    return -EROFS;
  }
  if (is_quota_files_exceeded(dir)) {
    return -EDQUOT;
  }

  MetaRequest *req = new MetaRequest(CEPH_MDS_OP_MKNOD);

  filepath path;
  dir->make_nosnap_relative_path(path);
  path.push_dentry(name);
  req->set_filepath(path); 
  req->set_inode(dir);
  req->head.args.mknod.mode = mode;
  req->head.args.mknod.rdev = rdev;
  req->dentry_drop = CEPH_CAP_FILE_SHARED;
  req->dentry_unless = CEPH_CAP_FILE_EXCL;

  Dentry *de;
  int res = get_or_create(dir, name, &de);
  if (res < 0)
    goto fail;
  req->set_dentry(de);

  res = make_request(req, uid, gid, inp);

  trim_cache();

  ldout(cct, 3) << "mknod(" << path << ", 0" << oct << mode << dec << ") = " << res << dendl;
  return res;

 fail:
  put_request(req);
  return res;
}

int Client::ll_mknod(Inode *parent, const char *name, mode_t mode,
		     dev_t rdev, struct stat *attr, Inode **out,
		     int uid, int gid)
{
  Mutex::Locker lock(client_lock);

  vinodeno_t vparent = _get_vino(parent);

  ldout(cct, 3) << "ll_mknod " << vparent << " " << name << dendl;
  tout(cct) << "ll_mknod" << std::endl;
  tout(cct) << vparent.ino.val << std::endl;
  tout(cct) << name << std::endl;
  tout(cct) << mode << std::endl;
  tout(cct) << rdev << std::endl;

  Inode *in = NULL;
  int r = _mknod(parent, name, mode, rdev, uid, gid, &in);
  if (r == 0) {
    fill_stat(in, attr);
    _ll_get(in);
  }
  tout(cct) << attr->st_ino << std::endl;
  ldout(cct, 3) << "ll_mknod " << vparent << " " << name
	  << " = " << r << " (" << hex << attr->st_ino << dec << ")" << dendl;
  *out = in;
  return r;
}

int Client::_create(Inode *dir, const char *name, int flags, mode_t mode,
		    Inode **inp, Fh **fhp, int stripe_unit, int stripe_count,
		    int object_size, const char *data_pool, bool *created,
		    int uid, int gid)
{
  ldout(cct, 3) << "_create(" << dir->ino << " " << name << ", 0" << oct <<
    mode << dec << ")" << dendl;

  if (strlen(name) > NAME_MAX)
    return -ENAMETOOLONG;
  if (dir->snapid != CEPH_NOSNAP) {
    return -EROFS;
  }
  if (is_quota_files_exceeded(dir)) {
    return -EDQUOT;
  }

  int cmode = ceph_flags_to_mode(flags);
  if (cmode < 0)
    return -EINVAL;

  int64_t pool_id = -1;
  if (data_pool && *data_pool) {
    const OSDMap * osdmap = objecter->get_osdmap_read();
    pool_id = osdmap->lookup_pg_pool_name(data_pool);
    objecter->put_osdmap_read();
    if (pool_id < 0)
      return -EINVAL;
    if (pool_id > 0xffffffffll)
      return -ERANGE;  // bummer!
  }

  MetaRequest *req = new MetaRequest(CEPH_MDS_OP_CREATE);

  filepath path;
  dir->make_nosnap_relative_path(path);
  path.push_dentry(name);
  req->set_filepath(path);
  req->set_inode(dir);
  req->head.args.open.flags = flags | O_CREAT;
  req->head.args.open.mode = mode;

  req->head.args.open.stripe_unit = stripe_unit;
  req->head.args.open.stripe_count = stripe_count;
  req->head.args.open.object_size = object_size;
  req->head.args.open.pool = pool_id;
  req->dentry_drop = CEPH_CAP_FILE_SHARED;
  req->dentry_unless = CEPH_CAP_FILE_EXCL;

  bufferlist extra_bl;
  inodeno_t created_ino;

  Dentry *de;
  int res = get_or_create(dir, name, &de);
  if (res < 0)
    goto fail;
  req->set_dentry(de);

  res = make_request(req, uid, gid, inp, created);
  if (res < 0) {
    goto reply_error;
  }

  /* If the caller passed a value in fhp, do the open */
  if(fhp) {
    (*inp)->get_open_ref(cmode);
    *fhp = _create_fh(*inp, flags, cmode);
  }

 reply_error:
  trim_cache();

  ldout(cct, 3) << "create(" << path << ", 0" << oct << mode << dec 
		<< " layout " << stripe_unit
		<< ' ' << stripe_count
		<< ' ' << object_size
		<<") = " << res << dendl;
  return res;

 fail:
  put_request(req);
  return res;
}


int Client::_mkdir(Inode *dir, const char *name, mode_t mode, int uid, int gid,
		   Inode **inp)
{
  ldout(cct, 3) << "_mkdir(" << dir->ino << " " << name << ", 0" << oct
		<< mode << dec << ", uid " << uid << ", gid " << gid << ")"
		<< dendl;

  if (strlen(name) > NAME_MAX)
    return -ENAMETOOLONG;

  if (dir->snapid != CEPH_NOSNAP && dir->snapid != CEPH_SNAPDIR) {
    return -EROFS;
  }
  if (is_quota_files_exceeded(dir)) {
    return -EDQUOT;
  }
  MetaRequest *req = new MetaRequest(dir->snapid == CEPH_SNAPDIR ?
				     CEPH_MDS_OP_MKSNAP : CEPH_MDS_OP_MKDIR);

  filepath path;
  dir->make_nosnap_relative_path(path);
  path.push_dentry(name);
  req->set_filepath(path);
  req->set_inode(dir);
  req->head.args.mkdir.mode = mode;
  req->dentry_drop = CEPH_CAP_FILE_SHARED;
  req->dentry_unless = CEPH_CAP_FILE_EXCL;

  Dentry *de;
  int res = get_or_create(dir, name, &de);
  if (res < 0)
    goto fail;
  req->set_dentry(de);
  
  ldout(cct, 10) << "_mkdir: making request" << dendl;
  res = make_request(req, uid, gid, inp);
  ldout(cct, 10) << "_mkdir result is " << res << dendl;

  trim_cache();

  ldout(cct, 3) << "_mkdir(" << path << ", 0" << oct << mode << dec << ") = " << res << dendl;
  return res;

 fail:
  put_request(req);
  return res;
}

int Client::ll_mkdir(Inode *parent, const char *name, mode_t mode,
		     struct stat *attr, Inode **out, int uid, int gid)
{
  Mutex::Locker lock(client_lock);

  vinodeno_t vparent = _get_vino(parent);

  ldout(cct, 3) << "ll_mkdir " << vparent << " " << name << dendl;
  tout(cct) << "ll_mkdir" << std::endl;
  tout(cct) << vparent.ino.val << std::endl;
  tout(cct) << name << std::endl;
  tout(cct) << mode << std::endl;

  Inode *in = NULL;
  int r = _mkdir(parent, name, mode, uid, gid, &in);
  if (r == 0) {
    fill_stat(in, attr);
    _ll_get(in);
  }
  tout(cct) << attr->st_ino << std::endl;
  ldout(cct, 3) << "ll_mkdir " << vparent << " " << name
	  << " = " << r << " (" << hex << attr->st_ino << dec << ")" << dendl;
  *out = in;
  return r;
}

int Client::_symlink(Inode *dir, const char *name, const char *target, int uid,
		     int gid, Inode **inp)
{
  ldout(cct, 3) << "_symlink(" << dir->ino << " " << name << ", " << target
	  << ", uid " << uid << ", gid " << gid << ")" << dendl;

  if (strlen(name) > NAME_MAX)
    return -ENAMETOOLONG;

  if (dir->snapid != CEPH_NOSNAP) {
    return -EROFS;
  }
  if (is_quota_files_exceeded(dir)) {
    return -EDQUOT;
  }

  MetaRequest *req = new MetaRequest(CEPH_MDS_OP_SYMLINK);

  filepath path;
  dir->make_nosnap_relative_path(path);
  path.push_dentry(name);
  req->set_filepath(path);
  req->set_inode(dir);
  req->set_string2(target); 
  req->dentry_drop = CEPH_CAP_FILE_SHARED;
  req->dentry_unless = CEPH_CAP_FILE_EXCL;

  Dentry *de;
  int res = get_or_create(dir, name, &de);
  if (res < 0)
    goto fail;
  req->set_dentry(de);

  res = make_request(req, uid, gid, inp);

  trim_cache();
  ldout(cct, 3) << "_symlink(\"" << path << "\", \"" << target << "\") = " <<
    res << dendl;
  return res;

 fail:
  put_request(req);
  return res;
}

int Client::ll_symlink(Inode *parent, const char *name, const char *value,
		       struct stat *attr, Inode **out, int uid, int gid)
{
  Mutex::Locker lock(client_lock);

  vinodeno_t vparent = _get_vino(parent);

  ldout(cct, 3) << "ll_symlink " << vparent << " " << name << " -> " << value
		<< dendl;
  tout(cct) << "ll_symlink" << std::endl;
  tout(cct) << vparent.ino.val << std::endl;
  tout(cct) << name << std::endl;
  tout(cct) << value << std::endl;

  Inode *in = NULL;
  int r = _symlink(parent, name, value, uid, gid, &in);
  if (r == 0) {
    fill_stat(in, attr);
    _ll_get(in);
  }
  tout(cct) << attr->st_ino << std::endl;
  ldout(cct, 3) << "ll_symlink " << vparent << " " << name
	  << " = " << r << " (" << hex << attr->st_ino << dec << ")" << dendl;
  *out = in;
  return r;
}

int Client::_unlink(Inode *dir, const char *name, int uid, int gid)
{
  ldout(cct, 3) << "_unlink(" << dir->ino << " " << name << " uid " << uid << " gid " << gid << ")" << dendl;

  if (dir->snapid != CEPH_NOSNAP) {
    return -EROFS;
  }

  MetaRequest *req = new MetaRequest(CEPH_MDS_OP_UNLINK);

  filepath path;
  dir->make_nosnap_relative_path(path);
  path.push_dentry(name);
  req->set_filepath(path);

  Dentry *de;
  int res = get_or_create(dir, name, &de);
  if (res < 0)
    goto fail;
  req->set_dentry(de);
  req->dentry_drop = CEPH_CAP_FILE_SHARED;
  req->dentry_unless = CEPH_CAP_FILE_EXCL;

  Inode *otherin;
  res = _lookup(dir, name, &otherin);
  if (res < 0)
    goto fail;
  req->set_other_inode(otherin);
  req->other_inode_drop = CEPH_CAP_LINK_SHARED | CEPH_CAP_LINK_EXCL;

  req->set_inode(dir);

  res = make_request(req, uid, gid);

  trim_cache();
  ldout(cct, 3) << "unlink(" << path << ") = " << res << dendl;
  return res;

 fail:
  put_request(req);
  return res;
}

int Client::ll_unlink(Inode *in, const char *name, int uid, int gid)
{
  Mutex::Locker lock(client_lock);

  vinodeno_t vino = _get_vino(in);

  ldout(cct, 3) << "ll_unlink " << vino << " " << name << dendl;
  tout(cct) << "ll_unlink" << std::endl;
  tout(cct) << vino.ino.val << std::endl;
  tout(cct) << name << std::endl;

  return _unlink(in, name, uid, gid);
}

int Client::_rmdir(Inode *dir, const char *name, int uid, int gid)
{
  ldout(cct, 3) << "_rmdir(" << dir->ino << " " << name << " uid " << uid <<
    " gid " << gid << ")" << dendl;

  if (dir->snapid != CEPH_NOSNAP && dir->snapid != CEPH_SNAPDIR) {
    return -EROFS;
  }

  MetaRequest *req = new MetaRequest(dir->snapid == CEPH_SNAPDIR ? CEPH_MDS_OP_RMSNAP:CEPH_MDS_OP_RMDIR);
  filepath path;
  dir->make_nosnap_relative_path(path);
  path.push_dentry(name);
  req->set_filepath(path);

  req->dentry_drop = CEPH_CAP_FILE_SHARED;
  req->dentry_unless = CEPH_CAP_FILE_EXCL;
  req->other_inode_drop = CEPH_CAP_LINK_SHARED | CEPH_CAP_LINK_EXCL;

  Dentry *de;
  int res = get_or_create(dir, name, &de);
  if (res < 0)
    goto fail;
  Inode *in;
  res = _lookup(dir, name, &in);
  if (res < 0)
    goto fail;
  if (req->get_op() == CEPH_MDS_OP_RMDIR) {
    req->set_inode(dir);
    req->set_dentry(de);
    req->set_other_inode(in);
  } else {
    unlink(de, true, true);
  }

  res = make_request(req, uid, gid);

  trim_cache();
  ldout(cct, 3) << "rmdir(" << path << ") = " << res << dendl;
  return res;

 fail:
  put_request(req);
  return res;
}

int Client::ll_rmdir(Inode *in, const char *name, int uid, int gid)
{
  Mutex::Locker lock(client_lock);

  vinodeno_t vino = _get_vino(in);

  ldout(cct, 3) << "ll_rmdir " << vino << " " << name << dendl;
  tout(cct) << "ll_rmdir" << std::endl;
  tout(cct) << vino.ino.val << std::endl;
  tout(cct) << name << std::endl;

  return _rmdir(in, name, uid, gid);
}

int Client::_rename(Inode *fromdir, const char *fromname, Inode *todir, const char *toname, int uid, int gid)
{
  ldout(cct, 3) << "_rename(" << fromdir->ino << " " << fromname << " to " << todir->ino << " " << toname
	  << " uid " << uid << " gid " << gid << ")" << dendl;

  if (fromdir->snapid != todir->snapid)
    return -EXDEV;

  int op = CEPH_MDS_OP_RENAME;
  if (fromdir->snapid != CEPH_NOSNAP) {
    if (fromdir == todir && fromdir->snapid == CEPH_SNAPDIR)
      op = CEPH_MDS_OP_RENAMESNAP;
    else
      return -EROFS;
  }
  if (cct->_conf->client_quota &&
      fromdir != todir &&
      (fromdir->quota.is_enable() ||
       todir->quota.is_enable() ||
       get_quota_root(fromdir) != get_quota_root(todir))) {
    return -EXDEV;
  }

  MetaRequest *req = new MetaRequest(op);

  filepath from;
  fromdir->make_nosnap_relative_path(from);
  from.push_dentry(fromname);
  filepath to;
  todir->make_nosnap_relative_path(to);
  to.push_dentry(toname);
  req->set_filepath(to);
  req->set_filepath2(from);

  Dentry *oldde;
  int res = get_or_create(fromdir, fromname, &oldde);
  if (res < 0)
    goto fail;
  Dentry *de;
  res = get_or_create(todir, toname, &de);
  if (res < 0)
    goto fail;

  if (op == CEPH_MDS_OP_RENAME) {
    req->set_old_dentry(oldde);
    req->old_dentry_drop = CEPH_CAP_FILE_SHARED;
    req->old_dentry_unless = CEPH_CAP_FILE_EXCL;

    req->set_dentry(de);
    req->dentry_drop = CEPH_CAP_FILE_SHARED;
    req->dentry_unless = CEPH_CAP_FILE_EXCL;

    Inode *oldin;
    res = _lookup(fromdir, fromname, &oldin);
    if (res < 0)
      goto fail;
    req->set_old_inode(oldin);
    req->old_inode_drop = CEPH_CAP_LINK_SHARED;

    Inode *otherin;
    res = _lookup(todir, toname, &otherin);
    if (res != 0 && res != -ENOENT) {
      goto fail;
    } else if (res == 0) {
      req->set_other_inode(otherin);
      req->other_inode_drop = CEPH_CAP_LINK_SHARED | CEPH_CAP_LINK_EXCL;
    }

    req->set_inode(todir);
  } else {
    // renamesnap reply contains no tracedn, so we need to invalidate
    // dentry manually
    unlink(oldde, true, true);
    unlink(de, true, true);
  }

  Inode *target;
  res = make_request(req, uid, gid, &target);

  ldout(cct, 10) << "rename result is " << res << dendl;

  // renamed item from our cache

  trim_cache();
  ldout(cct, 3) << "_rename(" << from << ", " << to << ") = " << res << dendl;
  return res;

 fail:
  put_request(req);
  return res;
}

int Client::ll_rename(Inode *parent, const char *name, Inode *newparent,
		      const char *newname, int uid, int gid)
{
  Mutex::Locker lock(client_lock);

  vinodeno_t vparent = _get_vino(parent);
  vinodeno_t vnewparent = _get_vino(newparent);

  ldout(cct, 3) << "ll_rename " << vparent << " " << name << " to "
	  << vnewparent << " " << newname << dendl;
  tout(cct) << "ll_rename" << std::endl;
  tout(cct) << vparent.ino.val << std::endl;
  tout(cct) << name << std::endl;
  tout(cct) << vnewparent.ino.val << std::endl;
  tout(cct) << newname << std::endl;

  return _rename(parent, name, newparent, newname, uid, gid);
}

int Client::_link(Inode *in, Inode *dir, const char *newname, int uid, int gid, Inode **inp)
{
  ldout(cct, 3) << "_link(" << in->ino << " to " << dir->ino << " " << newname
	  << " uid " << uid << " gid " << gid << ")" << dendl;

  if (strlen(newname) > NAME_MAX)
    return -ENAMETOOLONG;

  if (in->snapid != CEPH_NOSNAP || dir->snapid != CEPH_NOSNAP) {
    return -EROFS;
  }
  if (is_quota_files_exceeded(dir)) {
    return -EDQUOT;
  }

  MetaRequest *req = new MetaRequest(CEPH_MDS_OP_LINK);

  filepath path(newname, dir->ino);
  req->set_filepath(path);
  filepath existing(in->ino);
  req->set_filepath2(existing);

  req->set_inode(dir);
  req->inode_drop = CEPH_CAP_FILE_SHARED;
  req->inode_unless = CEPH_CAP_FILE_EXCL;

  Dentry *de;
  int res = get_or_create(dir, newname, &de);
  if (res < 0)
    goto fail;
  req->set_dentry(de);
  
  res = make_request(req, uid, gid, inp);
  ldout(cct, 10) << "link result is " << res << dendl;

  trim_cache();
  ldout(cct, 3) << "link(" << existing << ", " << path << ") = " << res << dendl;
  return res;

 fail:
  put_request(req);
  return res;
}

int Client::ll_link(Inode *parent, Inode *newparent, const char *newname,
		    struct stat *attr, int uid, int gid)
{
  Mutex::Locker lock(client_lock);

  vinodeno_t vparent = _get_vino(parent);
  vinodeno_t vnewparent = _get_vino(newparent);

  ldout(cct, 3) << "ll_link " << parent << " to " << vnewparent << " " <<
    newname << dendl;
  tout(cct) << "ll_link" << std::endl;
  tout(cct) << vparent.ino.val << std::endl;
  tout(cct) << vnewparent << std::endl;
  tout(cct) << newname << std::endl;

  int r = _link(parent, newparent, newname, uid, gid, &parent);
  if (r == 0) {
    fill_stat(parent, attr);
    _ll_get(parent);
  }
  return r;
}

int Client::ll_num_osds(void)
{
  Mutex::Locker lock(client_lock);
  const OSDMap *osdmap = objecter->get_osdmap_read();
  int ret = osdmap->get_num_osds();
  objecter->put_osdmap_read();
  return ret;
}

int Client::ll_osdaddr(int osd, uint32_t *addr)
{
  Mutex::Locker lock(client_lock);
  const OSDMap *osdmap = objecter->get_osdmap_read();
  bool exists = osdmap->exists(osd);
  entity_addr_t g;
  if (exists)
    g = osdmap->get_addr(osd);
  objecter->put_osdmap_read();
  if (!exists) {
    return -1;
  }
  uint32_t nb_addr = (g.in4_addr()).sin_addr.s_addr;
  *addr = ntohl(nb_addr);
  return 0;
}

uint32_t Client::ll_stripe_unit(Inode *in)
{
  Mutex::Locker lock(client_lock);
  return in->layout.fl_stripe_unit;
}

uint64_t Client::ll_snap_seq(Inode *in)
{
  Mutex::Locker lock(client_lock);
  return in->snaprealm->seq;
}

int Client::ll_file_layout(Inode *in, ceph_file_layout *layout)
{
  Mutex::Locker lock(client_lock);
  *layout = in->layout;
  return 0;
}

/* Currently we cannot take advantage of redundancy in reads, since we
   would have to go through all possible placement groups (a
   potentially quite large number determined by a hash), and use CRUSH
   to calculate the appropriate set of OSDs for each placement group,
   then index into that.  An array with one entry per OSD is much more
   tractable and works for demonstration purposes. */

int Client::ll_get_stripe_osd(Inode *in, uint64_t blockno,
			      ceph_file_layout* layout)
{
  Mutex::Locker lock(client_lock);
  inodeno_t ino = ll_get_inodeno(in);
  uint32_t object_size = layout->fl_object_size;
  uint32_t su = layout->fl_stripe_unit;
  uint32_t stripe_count = layout->fl_stripe_count;
  uint64_t stripes_per_object = object_size / su;

  uint64_t stripeno = blockno / stripe_count;    // which horizontal stripe        (Y)
  uint64_t stripepos = blockno % stripe_count;   // which object in the object set (X)
  uint64_t objectsetno = stripeno / stripes_per_object;       // which object set
  uint64_t objectno = objectsetno * stripe_count + stripepos;  // object id

  object_t oid = file_object_t(ino, objectno);
  const OSDMap *osdmap = objecter->get_osdmap_read();
  ceph_object_layout olayout = osdmap->file_to_object_layout(oid, *layout, "");
  objecter->put_osdmap_read();

  pg_t pg = (pg_t)olayout.ol_pgid;
  vector<int> osds;
  int primary;
  osdmap->pg_to_osds(pg, &osds, &primary);
  return osds[0];
}

/* Return the offset of the block, internal to the object */

uint64_t Client::ll_get_internal_offset(Inode *in, uint64_t blockno)
{
  Mutex::Locker lock(client_lock);
  ceph_file_layout *layout=&(in->layout);
  uint32_t object_size = layout->fl_object_size;
  uint32_t su = layout->fl_stripe_unit;
  uint64_t stripes_per_object = object_size / su;

  return (blockno % stripes_per_object) * su;
}

int Client::ll_opendir(Inode *in, dir_result_t** dirpp, int uid, int gid)
{
  Mutex::Locker lock(client_lock);

  vinodeno_t vino = _get_vino(in);

  ldout(cct, 3) << "ll_opendir " << vino << dendl;
  tout(cct) << "ll_opendir" << std::endl;
  tout(cct) << vino.ino.val << std::endl;

  int r = 0;
  if (vino.snapid == CEPH_SNAPDIR) {
    *dirpp = new dir_result_t(in);
  } else {
    r = _opendir(in, dirpp);
  }

  tout(cct) << (unsigned long)*dirpp << std::endl;

  ldout(cct, 3) << "ll_opendir " << vino << " = " << r << " (" << *dirpp << ")"
		<< dendl;
  return r;
}

int Client::ll_releasedir(dir_result_t *dirp)
{
  Mutex::Locker lock(client_lock);
  ldout(cct, 3) << "ll_releasedir " << dirp << dendl;
  tout(cct) << "ll_releasedir" << std::endl;
  tout(cct) << (unsigned long)dirp << std::endl;
  _closedir(dirp);
  return 0;
}

int Client::ll_open(Inode *in, int flags, Fh **fhp, int uid, int gid)
{
  assert(!(flags & O_CREAT));

  Mutex::Locker lock(client_lock);

  vinodeno_t vino = _get_vino(in);

  ldout(cct, 3) << "ll_open " << vino << " " << flags << dendl;
  tout(cct) << "ll_open" << std::endl;
  tout(cct) << vino.ino.val << std::endl;
  tout(cct) << flags << std::endl;

  int r;
  if (uid < 0) {
    uid = geteuid();
    gid = getegid();
  }
  r = check_permissions(in, flags, uid, gid);
  if (r < 0)
    goto out;

  r = _open(in, flags, 0, fhp /* may be NULL */, uid, gid);

 out:
  Fh *fhptr = fhp ? *fhp : NULL;
  tout(cct) << (unsigned long)fhptr << std::endl;
  ldout(cct, 3) << "ll_open " << vino << " " << flags << " = " << r << " (" <<
    fhptr << ")" << dendl;
  return r;
}

int Client::ll_create(Inode *parent, const char *name, mode_t mode,
		      int flags, struct stat *attr, Inode **outp, Fh **fhp,
		      int uid, int gid)
{
  Mutex::Locker lock(client_lock);

  vinodeno_t vparent = _get_vino(parent);

  ldout(cct, 3) << "ll_create " << vparent << " " << name << " 0" << oct <<
    mode << dec << " " << flags << ", uid " << uid << ", gid " << gid << dendl;
  tout(cct) << "ll_create" << std::endl;
  tout(cct) << vparent.ino.val << std::endl;
  tout(cct) << name << std::endl;
  tout(cct) << mode << std::endl;
  tout(cct) << flags << std::endl;

  bool created = false;
  Inode *in = NULL;
  int r = _lookup(parent, name, &in);

  if (r == 0 && (flags & O_CREAT) && (flags & O_EXCL))
    return -EEXIST;

   if (r == -ENOENT && (flags & O_CREAT)) {
     r = _create(parent, name, flags, mode, &in, fhp /* may be NULL */,
	        0, 0, 0, NULL, &created, uid, gid);
    if (r < 0)
      goto out;

    if ((!in) && fhp)
      in = (*fhp)->inode;
  }

  if (r < 0)
    goto out;

  assert(in);
  fill_stat(in, attr);

  ldout(cct, 20) << "ll_create created = " << created << dendl;
  if (!created) {
    r = check_permissions(in, flags, uid, gid);
    if (r < 0) {
      if (fhp && *fhp) {
	int release_r = _release_fh(*fhp);
        assert(release_r == 0);  // during create, no async data ops should have happened
      }
      goto out;
    }
    if (fhp && (*fhp == NULL)) {
      r = _open(in, flags, mode, fhp);
      if (r < 0)
	goto out;
    }
  }

out:
  if (r < 0)
    attr->st_ino = 0;

  Fh *fhptr = fhp ? *fhp : NULL;
  tout(cct) << (unsigned long)fhptr << std::endl;
  tout(cct) << attr->st_ino << std::endl;
  ldout(cct, 3) << "ll_create " << parent << " " << name << " 0" << oct <<
    mode << dec << " " << flags << " = " << r << " (" << fhptr << " " <<
    hex << attr->st_ino << dec << ")" << dendl;

  // passing an Inode in outp requires an additional ref
  if (outp) {
    if (in)
      _ll_get(in);
    *outp = in;
  }

  return r;
}

loff_t Client::ll_lseek(Fh *fh, loff_t offset, int whence)
{
  Mutex::Locker lock(client_lock);
  tout(cct) << "ll_lseek" << std::endl;
  tout(cct) << offset << std::endl;
  tout(cct) << whence << std::endl;

  return _lseek(fh, offset, whence);
}

int Client::ll_read(Fh *fh, loff_t off, loff_t len, bufferlist *bl)
{
  Mutex::Locker lock(client_lock);
  ldout(cct, 3) << "ll_read " << fh << " " << fh->inode->ino << " " << " " << off << "~" << len << dendl;
  tout(cct) << "ll_read" << std::endl;
  tout(cct) << (unsigned long)fh << std::endl;
  tout(cct) << off << std::endl;
  tout(cct) << len << std::endl;

  return _read(fh, off, len, bl);
}

int Client::ll_read_block(Inode *in, uint64_t blockid,
			  char *buf,
			  uint64_t offset,
			  uint64_t length,
			  ceph_file_layout* layout)
{
  Mutex::Locker lock(client_lock);
  Mutex flock("Client::ll_read_block flock");
  Cond cond;
  vinodeno_t vino = ll_get_vino(in);
  object_t oid = file_object_t(vino.ino, blockid);
  int r = 0;
  bool done = false;
  Context *onfinish = new C_SafeCond(&flock, &cond, &done, &r);
  bufferlist bl;

  objecter->read(oid,
		 object_locator_t(layout->fl_pg_pool),
		 offset,
		 length,
		 vino.snapid,
		 &bl,
		 CEPH_OSD_FLAG_READ,
		 onfinish);

  while (!done)
      cond.Wait(client_lock);

  if (r >= 0) {
      bl.copy(0, bl.length(), buf);
      r = bl.length();
  }

  return r;
}

/* It appears that the OSD doesn't return success unless the entire
   buffer was written, return the write length on success. */

int Client::ll_write_block(Inode *in, uint64_t blockid,
			   char* buf, uint64_t offset,
			   uint64_t length, ceph_file_layout* layout,
			   uint64_t snapseq, uint32_t sync)
{
  Mutex flock("Client::ll_write_block flock");
  vinodeno_t vino = ll_get_vino(in);
  Cond cond;
  bool done;
  int r = 0;
  Context *onack;
  Context *onsafe;

  if (length == 0) {
    return -EINVAL;
  }
  if (true || sync) {
    /* if write is stable, the epilogue is waiting on
     * flock */
    onack = new C_NoopContext;
    onsafe = new C_SafeCond(&flock, &cond, &done, &r);
    done = false;
  } else {
    /* if write is unstable, we just place a barrier for
     * future commits to wait on */
    onack = new C_NoopContext;
    /*onsafe = new C_Block_Sync(this, vino.ino,
			      barrier_interval(offset, offset + length), &r);
    */
    done = true;
  }
  object_t oid = file_object_t(vino.ino, blockid);
  SnapContext fakesnap;
  bufferptr bp;
  if (length > 0) bp = buffer::copy(buf, length);
  bufferlist bl;
  bl.push_back(bp);

  ldout(cct, 1) << "ll_block_write for " << vino.ino << "." << blockid
		<< dendl;

  fakesnap.seq = snapseq;

  /* lock just in time */
  client_lock.Lock();

  objecter->write(oid,
		  object_locator_t(layout->fl_pg_pool),
		  offset,
		  length,
		  fakesnap,
		  bl,
		  ceph_clock_now(cct),
		  0,
		  onack,
		  onsafe);

  client_lock.Unlock();
  if (!done /* also !sync */) {
    flock.Lock();
    while (! done)
      cond.Wait(flock);
    flock.Unlock();
  }

  if (r < 0) {
      return r;
  } else {
      return length;
  }
}

int Client::ll_commit_blocks(Inode *in,
			     uint64_t offset,
			     uint64_t length)
{
    Mutex::Locker lock(client_lock);
    /*
    BarrierContext *bctx;
    vinodeno_t vino = ll_get_vino(in);
    uint64_t ino = vino.ino;

    ldout(cct, 1) << "ll_commit_blocks for " << vino.ino << " from "
		  << offset << " to " << length << dendl;

    if (length == 0) {
      return -EINVAL;
    }

    map<uint64_t, BarrierContext*>::iterator p = barriers.find(ino);
    if (p != barriers.end()) {
      barrier_interval civ(offset, offset + length);
      p->second->commit_barrier(civ);
    }
    */
    return 0;
}

int Client::ll_write(Fh *fh, loff_t off, loff_t len, const char *data)
{
  Mutex::Locker lock(client_lock);
  ldout(cct, 3) << "ll_write " << fh << " " << fh->inode->ino << " " << off <<
    "~" << len << dendl;
  tout(cct) << "ll_write" << std::endl;
  tout(cct) << (unsigned long)fh << std::endl;
  tout(cct) << off << std::endl;
  tout(cct) << len << std::endl;

  int r = _write(fh, off, len, data);
  ldout(cct, 3) << "ll_write " << fh << " " << off << "~" << len << " = " << r
		<< dendl;
  return r;
}

int Client::ll_flush(Fh *fh)
{
  Mutex::Locker lock(client_lock);
  ldout(cct, 3) << "ll_flush " << fh << " " << fh->inode->ino << " " << dendl;
  tout(cct) << "ll_flush" << std::endl;
  tout(cct) << (unsigned long)fh << std::endl;

  return _flush(fh);
}

int Client::ll_fsync(Fh *fh, bool syncdataonly)
{
  Mutex::Locker lock(client_lock);
  ldout(cct, 3) << "ll_fsync " << fh << " " << fh->inode->ino << " " << dendl;
  tout(cct) << "ll_fsync" << std::endl;
  tout(cct) << (unsigned long)fh << std::endl;

  return _fsync(fh, syncdataonly);
}

#ifdef FALLOC_FL_PUNCH_HOLE

int Client::_fallocate(Fh *fh, int mode, int64_t offset, int64_t length)
{
  if (offset < 0 || length <= 0)
    return -EINVAL;

  if (mode & ~(FALLOC_FL_KEEP_SIZE | FALLOC_FL_PUNCH_HOLE))
    return -EOPNOTSUPP;

  if ((mode & FALLOC_FL_PUNCH_HOLE) && !(mode & FALLOC_FL_KEEP_SIZE))
    return -EOPNOTSUPP;

  Inode *in = fh->inode;

  if (objecter->osdmap_pool_full(in->layout.fl_pg_pool)
      && !(mode & FALLOC_FL_PUNCH_HOLE)) {
    return -ENOSPC;
  }

  if (in->snapid != CEPH_NOSNAP)
    return -EROFS;

  if ((fh->mode & CEPH_FILE_MODE_WR) == 0)
    return -EBADF;

  uint64_t size = offset + length;
  if (!(mode & (FALLOC_FL_PUNCH_HOLE | FALLOC_FL_KEEP_SIZE)) &&
      size > in->size &&
      is_quota_bytes_exceeded(in, size - in->size)) {
    return -EDQUOT;
  }

  int have;
  int r = get_caps(in, CEPH_CAP_FILE_WR, CEPH_CAP_FILE_BUFFER, &have, -1);
  if (r < 0)
    return r;

  Mutex uninline_flock("Clinet::_fallocate_uninline_data flock");
  Cond uninline_cond;
  bool uninline_done = false;
  int uninline_ret = 0;
  Context *onuninline = NULL;

  if (mode & FALLOC_FL_PUNCH_HOLE) {
    if (in->inline_version < CEPH_INLINE_NONE &&
        (have & CEPH_CAP_FILE_BUFFER)) {
      bufferlist bl;
      int len = in->inline_data.length();
      if (offset < len) {
        if (offset > 0)
          in->inline_data.copy(0, offset, bl);
        int size = length;
        if (offset + size > len)
          size = len - offset;
        if (size > 0)
          bl.append_zero(size);
        if (offset + size < len)
          in->inline_data.copy(offset + size, len - offset - size, bl);
        in->inline_data = bl;
        in->inline_version++;
      }
      in->mtime = ceph_clock_now(cct);
      mark_caps_dirty(in, CEPH_CAP_FILE_WR);
    } else {
      if (in->inline_version < CEPH_INLINE_NONE) {
        onuninline = new C_SafeCond(&uninline_flock,
                                    &uninline_cond,
                                    &uninline_done,
                                    &uninline_ret);
        uninline_data(in, onuninline);
      }

      Mutex flock("Client::_punch_hole flock");
      Cond cond;
      bool done = false;
      Context *onfinish = new C_SafeCond(&flock, &cond, &done);
      Context *onsafe = new C_Client_SyncCommit(this, in);

      unsafe_sync_write++;
      get_cap_ref(in, CEPH_CAP_FILE_BUFFER);

      _invalidate_inode_cache(in, offset, length);
      r = filer->zero(in->ino, &in->layout,
                      in->snaprealm->get_snap_context(),
                      offset, length,
                      ceph_clock_now(cct),
                      0, true, onfinish, new C_OnFinisher(onsafe, &objecter_finisher));
      if (r < 0)
        goto done;

      in->mtime = ceph_clock_now(cct);
      mark_caps_dirty(in, CEPH_CAP_FILE_WR);

      client_lock.Unlock();
      flock.Lock();
      while (!done)
        cond.Wait(flock);
      flock.Unlock();
      client_lock.Lock();
    }
  } else if (!(mode & FALLOC_FL_KEEP_SIZE)) {
    uint64_t size = offset + length;
    if (size > in->size) {
      in->size = size;
      in->mtime = ceph_clock_now(cct);
      mark_caps_dirty(in, CEPH_CAP_FILE_WR);

      if (is_quota_bytes_approaching(in)) {
        check_caps(in, true);
      } else {
        if ((in->size << 1) >= in->max_size &&
            (in->reported_size << 1) < in->max_size)
          check_caps(in, false);
      }
    }
  }

done:

  if (onuninline) {
    client_lock.Unlock();
    uninline_flock.Lock();
    while (!uninline_done)
      uninline_cond.Wait(uninline_flock);
    uninline_flock.Unlock();
    client_lock.Lock();

    if (uninline_ret >= 0 || uninline_ret == -ECANCELED) {
      in->inline_data.clear();
      in->inline_version = CEPH_INLINE_NONE;
      mark_caps_dirty(in, CEPH_CAP_FILE_WR);
      check_caps(in, false);
    } else
      r = uninline_ret;
  }

  put_cap_ref(in, CEPH_CAP_FILE_WR);
  return r;
}
#else

int Client::_fallocate(Fh *fh, int mode, int64_t offset, int64_t length)
{
  return -EOPNOTSUPP;
}

#endif


int Client::ll_fallocate(Fh *fh, int mode, loff_t offset, loff_t length)
{
  Mutex::Locker lock(client_lock);
  ldout(cct, 3) << "ll_fallocate " << fh << " " << fh->inode->ino << " " << dendl;
  tout(cct) << "ll_fallocate " << mode << " " << offset << " " << length << std::endl;
  tout(cct) << (unsigned long)fh << std::endl;

  return _fallocate(fh, mode, offset, length);
}

int Client::fallocate(int fd, int mode, loff_t offset, loff_t length)
{
  Mutex::Locker lock(client_lock);
  tout(cct) << "fallocate " << " " << fd << mode << " " << offset << " " << length << std::endl;

  Fh *fh = get_filehandle(fd);
  if (!fh)
    return -EBADF;
#if defined(__linux__) && defined(O_PATH)
  if (fh->flags & O_PATH)
    return -EBADF;
#endif
  return _fallocate(fh, mode, offset, length);
}

int Client::ll_release(Fh *fh)
{
  Mutex::Locker lock(client_lock);
  ldout(cct, 3) << "ll_release (fh)" << fh << " " << fh->inode->ino << " " <<
    dendl;
  tout(cct) << "ll_release (fh)" << std::endl;
  tout(cct) << (unsigned long)fh << std::endl;

  return _release_fh(fh);
}

int Client::ll_getlk(Fh *fh, struct flock *fl, uint64_t owner)
{
  Mutex::Locker lock(client_lock);

  ldout(cct, 3) << "ll_getlk (fh)" << fh << " " << fh->inode->ino << dendl;
  tout(cct) << "ll_getk (fh)" << (unsigned long)fh << std::endl;

  return _getlk(fh, fl, owner);
}

int Client::ll_setlk(Fh *fh, struct flock *fl, uint64_t owner, int sleep, void *fuse_req)
{
  Mutex::Locker lock(client_lock);

  ldout(cct, 3) << "ll_setlk  (fh) " << fh << " " << fh->inode->ino << dendl;
  tout(cct) << "ll_setk (fh)" << (unsigned long)fh << std::endl;

  return _setlk(fh, fl, owner, sleep, fuse_req);
}

int Client::ll_flock(Fh *fh, int cmd, uint64_t owner, void *fuse_req)
{
  Mutex::Locker lock(client_lock);

  ldout(cct, 3) << "ll_flock  (fh) " << fh << " " << fh->inode->ino << dendl;
  tout(cct) << "ll_flock (fh)" << (unsigned long)fh << std::endl;

  return _flock(fh, cmd, owner, fuse_req);
}

class C_Client_RequestInterrupt : public Context  {
private:
  Client *client;
  MetaRequest *req;
public:
  C_Client_RequestInterrupt(Client *c, MetaRequest *r) : client(c), req(r) {
    req->get();
  }
  void finish(int r) {
    Mutex::Locker l(client->client_lock);
    assert(req->head.op == CEPH_MDS_OP_SETFILELOCK);
    client->_interrupt_filelock(req);
    client->put_request(req);
  }
};

void Client::ll_interrupt(void *d)
{
  MetaRequest *req = static_cast<MetaRequest*>(d);
  ldout(cct, 3) << "ll_interrupt tid " << req->get_tid() << dendl;
  tout(cct) << "ll_interrupt tid " << req->get_tid() << std::endl;
  interrupt_finisher.queue(new C_Client_RequestInterrupt(this, req));
}

// =========================================
// layout

// expose file layouts

int Client::describe_layout(const char *relpath, ceph_file_layout *lp)
{
  Mutex::Locker lock(client_lock);

  filepath path(relpath);
  Inode *in;
  int r = path_walk(path, &in);
  if (r < 0)
    return r;

  *lp = in->layout;

  ldout(cct, 3) << "describe_layout(" << relpath << ") = 0" << dendl;
  return 0;
}

int Client::fdescribe_layout(int fd, ceph_file_layout *lp)
{
  Mutex::Locker lock(client_lock);

  Fh *f = get_filehandle(fd);
  if (!f)
    return -EBADF;
  Inode *in = f->inode;

  *lp = in->layout;

  ldout(cct, 3) << "fdescribe_layout(" << fd << ") = 0" << dendl;
  return 0;
}


// expose osdmap

int64_t Client::get_pool_id(const char *pool_name)
{
  Mutex::Locker lock(client_lock);
  const OSDMap *osdmap = objecter->get_osdmap_read();
  int64_t pool = osdmap->lookup_pg_pool_name(pool_name);
  objecter->put_osdmap_read();
  return pool;
}

string Client::get_pool_name(int64_t pool)
{
  Mutex::Locker lock(client_lock);
  const OSDMap *osdmap = objecter->get_osdmap_read();
  string ret;
  if (osdmap->have_pg_pool(pool))
    ret = osdmap->get_pool_name(pool);
  objecter->put_osdmap_read();
  return ret;
}

int Client::get_pool_replication(int64_t pool)
{
  Mutex::Locker lock(client_lock);
  const OSDMap *osdmap = objecter->get_osdmap_read();
  int ret;
  if (!osdmap->have_pg_pool(pool))
    ret = -ENOENT;
  else
    ret = osdmap->get_pg_pool(pool)->get_size();
  objecter->put_osdmap_read();
  return ret;
}

int Client::get_file_extent_osds(int fd, loff_t off, loff_t *len, vector<int>& osds)
{
  Mutex::Locker lock(client_lock);

  Fh *f = get_filehandle(fd);
  if (!f)
    return -EBADF;
  Inode *in = f->inode;

  vector<ObjectExtent> extents;
  Striper::file_to_extents(cct, in->ino, &in->layout, off, 1, in->truncate_size, extents);
  assert(extents.size() == 1);

  const OSDMap *osdmap = objecter->get_osdmap_read();
  pg_t pg = osdmap->object_locator_to_pg(extents[0].oid, extents[0].oloc);
  osdmap->pg_to_acting_osds(pg, osds);
  objecter->put_osdmap_read();

  if (osds.empty())
    return -EINVAL;

  /*
   * Return the remainder of the extent (stripe unit)
   *
   * If length = 1 is passed to Striper::file_to_extents we get a single
   * extent back, but its length is one so we still need to compute the length
   * to the end of the stripe unit.
   *
   * If length = su then we may get 1 or 2 objects back in the extents vector
   * which would have to be examined. Even then, the offsets are local to the
   * object, so matching up to the file offset is extra work.
   *
   * It seems simpler to stick with length = 1 and manually compute the
   * remainder.
   */
  if (len) {
    uint64_t su = in->layout.fl_stripe_unit;
    *len = su - (off % su);
  }

  return 0;
}

int Client::get_osd_crush_location(int id, vector<pair<string, string> >& path)
{
  Mutex::Locker lock(client_lock);
  if (id < 0)
    return -EINVAL;
  const OSDMap *osdmap = objecter->get_osdmap_read();
  int ret = osdmap->crush->get_full_location_ordered(id, path);
  objecter->put_osdmap_read();
  return ret;
}

int Client::get_file_stripe_address(int fd, loff_t offset, vector<entity_addr_t>& address)
{
  Mutex::Locker lock(client_lock);

  Fh *f = get_filehandle(fd);
  if (!f)
    return -EBADF;
  Inode *in = f->inode;

  // which object?
  vector<ObjectExtent> extents;
  Striper::file_to_extents(cct, in->ino, &in->layout, offset, 1, in->truncate_size, extents);
  assert(extents.size() == 1);

  // now we have the object and its 'layout'
  const OSDMap *osdmap = objecter->get_osdmap_read();
  pg_t pg = osdmap->object_locator_to_pg(extents[0].oid, extents[0].oloc);
  vector<int> osds;
  osdmap->pg_to_acting_osds(pg, osds);
  int ret = 0;
  if (!osds.empty()) {
    ret = -EINVAL;
  } else {
    for (unsigned i = 0; i < osds.size(); i++) {
      entity_addr_t addr = osdmap->get_addr(osds[i]);
      address.push_back(addr);
    }
  }
  objecter->put_osdmap_read();
  return ret;
}

int Client::get_osd_addr(int osd, entity_addr_t& addr)
{
  Mutex::Locker lock(client_lock);
  const OSDMap *osdmap = objecter->get_osdmap_read();
  int ret = 0;
  if (!osdmap->exists(osd))
    ret = -ENOENT;
  else
    addr = osdmap->get_addr(osd);
  objecter->put_osdmap_read();
  return ret;
}

int Client::enumerate_layout(int fd, vector<ObjectExtent>& result,
			     loff_t length, loff_t offset)
{
  Mutex::Locker lock(client_lock);

  Fh *f = get_filehandle(fd);
  if (!f)
    return -EBADF;
  Inode *in = f->inode;

  // map to a list of extents
  Striper::file_to_extents(cct, in->ino, &in->layout, offset, length, in->truncate_size, result);

  ldout(cct, 3) << "enumerate_layout(" << fd << ", " << length << ", " << offset << ") = 0" << dendl;
  return 0;
}


/*
 * find an osd with the same ip.  -1 if none.
 */
int Client::get_local_osd()
{
  Mutex::Locker lock(client_lock);
  const OSDMap *osdmap = objecter->get_osdmap_read();
  if (osdmap->get_epoch() != local_osd_epoch) {
    local_osd = osdmap->find_osd_on_ip(messenger->get_myaddr());
    local_osd_epoch = osdmap->get_epoch();
  }
  objecter->put_osdmap_read();
  return local_osd;
}






// ===============================

void Client::ms_handle_connect(Connection *con)
{
  ldout(cct, 10) << "ms_handle_connect on " << con->get_peer_addr() << dendl;
}

bool Client::ms_handle_reset(Connection *con)
{
  ldout(cct, 0) << "ms_handle_reset on " << con->get_peer_addr() << dendl;
  return false;
}

void Client::ms_handle_remote_reset(Connection *con)
{
  ldout(cct, 0) << "ms_handle_remote_reset on " << con->get_peer_addr() << dendl;
  Mutex::Locker l(client_lock);
  switch (con->get_peer_type()) {
  case CEPH_ENTITY_TYPE_MDS:
    {
      // kludge to figure out which mds this is; fixme with a Connection* state
      mds_rank_t mds = MDS_RANK_NONE;
      MetaSession *s = NULL;
      for (map<mds_rank_t,MetaSession*>::iterator p = mds_sessions.begin();
	   p != mds_sessions.end();
	   ++p) {
	if (mdsmap->get_addr(p->first) == con->get_peer_addr()) {
	  mds = p->first;
	  s = p->second;
	}
      }
      if (mds >= 0) {
	switch (s->state) {
	case MetaSession::STATE_CLOSING:
	  ldout(cct, 1) << "reset from mds we were closing; we'll call that closed" << dendl;
	  _closed_mds_session(s);
	  break;

	case MetaSession::STATE_OPENING:
	  {
	    ldout(cct, 1) << "reset from mds we were opening; retrying" << dendl;
	    list<Context*> waiters;
	    waiters.swap(s->waiting_for_open);
	    _closed_mds_session(s);
	    MetaSession *news = _get_or_open_mds_session(mds);
	    news->waiting_for_open.swap(waiters);
	  }
	  break;

	case MetaSession::STATE_OPEN:
	  ldout(cct, 1) << "reset from mds we were open; mark session as stale" << dendl;
	  s->state = MetaSession::STATE_STALE;
	  break;

	case MetaSession::STATE_NEW:
	case MetaSession::STATE_CLOSED:
	default:
	  break;
	}
      }
    }
    break;
  }
}

bool Client::ms_get_authorizer(int dest_type, AuthAuthorizer **authorizer, bool force_new)
{
  if (dest_type == CEPH_ENTITY_TYPE_MON)
    return true;
  *authorizer = monclient->auth->build_authorizer(dest_type);
  return true;
}

void Client::put_qtree(Inode *in)
{
  QuotaTree *qtree = in->qtree;
  if (qtree) {
    qtree->invalidate();
    in->qtree = NULL;
  }
}

void Client::invalidate_quota_tree(Inode *in)
{
  QuotaTree *qtree = in->qtree;
  if (qtree) {
    ldout(cct, 10) << "invalidate quota tree node " << *in << dendl;
    if (qtree->parent_ref()) {
      assert(in->is_dir());
      ldout(cct, 15) << "invalidate quota tree ancestor " << *in << dendl;
      Inode *ancestor = qtree->ancestor()->in();
      if (ancestor)
        put_qtree(ancestor);
    }
    put_qtree(in);
  }
}

Inode *Client::get_quota_root(Inode *in)
{
  if (!cct->_conf->client_quota)
    return NULL;

  QuotaTree *ancestor = NULL;
  QuotaTree *parent = NULL;

  vector<Inode*> inode_list;
  while (in) {
    if (in->qtree && in->qtree->ancestor()->in()) {
      ancestor = in->qtree->ancestor();
      parent = in->qtree;
      break;
    }

    inode_list.push_back(in);

    if (!in->dn_set.empty())
      in = in->get_first_parent()->dir->parent_inode;
    else if (root_parents.count(in))
      in = root_parents[in];
    else
      in = NULL;
  }

  if (!in) {
    assert(!parent && !ancestor);
    assert(root_ancestor->qtree == NULL);
    root_ancestor->qtree = ancestor = new QuotaTree(root_ancestor);
    ancestor->set_ancestor(ancestor);
    parent = ancestor;
  }
  assert(parent && ancestor);

  for (vector<Inode*>::reverse_iterator iter = inode_list.rbegin();
       iter != inode_list.rend(); ++iter) {
    Inode *cur = *iter;

    if (!cur->qtree)
      cur->qtree = new QuotaTree(cur);

    cur->qtree->set_parent(parent);
    if (parent->in()->quota.is_enable())
      ancestor = parent;
    cur->qtree->set_ancestor(ancestor);

    ldout(cct, 20) << "link quota tree " << cur->ino
                   << " to parent (" << parent->in()->ino << ")"
                   << " ancestor (" << ancestor->in()->ino << ")" << dendl;

    parent = cur->qtree;
    if (cur->quota.is_enable())
      ancestor = cur->qtree;
  }

  return ancestor->in();
}

bool Client::is_quota_files_exceeded(Inode *in)
{
  if (!cct->_conf->client_quota)
    return false;

  while (in != root_ancestor) {
    quota_info_t *quota = &in->quota;
    nest_info_t *rstat = &in->rstat;

    if (quota->max_files && rstat->rsize() >= quota->max_files)
      return true;

    in = get_quota_root(in);
  }
  return false;
}

bool Client::is_quota_bytes_exceeded(Inode *in, int64_t new_bytes)
{
  if (!cct->_conf->client_quota)
    return false;

  while (in != root_ancestor) {
    quota_info_t *quota = &in->quota;
    nest_info_t *rstat = &in->rstat;

    if (quota->max_bytes && (rstat->rbytes + new_bytes) > quota->max_bytes)
      return true;

    in = get_quota_root(in);
  }
  return false;
}

bool Client::is_quota_bytes_approaching(Inode *in)
{
  if (!cct->_conf->client_quota)
    return false;

  while (in != root_ancestor) {
    quota_info_t *quota = &in->quota;
    nest_info_t *rstat = &in->rstat;

    if (quota->max_bytes) {
      if (rstat->rbytes >= quota->max_bytes)
        return true;

      assert(in->size >= in->reported_size);
      uint64_t space = quota->max_bytes - rstat->rbytes;
      uint64_t size = in->size - in->reported_size;
      if ((space >> 4) < size)
        return true;
    }

    in = get_quota_root(in);
  }
  return false;
}

enum {
  POOL_CHECKED = 1,
  POOL_CHECKING = 2,
  POOL_READ = 4,
  POOL_WRITE = 8,
};

int Client::check_pool_perm(Inode *in, int need)
{
  if (!cct->_conf->client_check_pool_perm)
    return 0;

  int64_t pool = in->layout.fl_pg_pool;
  int have = 0;
  while (true) {
    std::map<int64_t, int>::iterator it = pool_perms.find(pool);
    if (it == pool_perms.end())
      break;
    if (it->second == POOL_CHECKING) {
      // avoid concurrent checkings
      wait_on_list(waiting_for_pool_perm);
    } else {
      have = it->second;
      assert(have & POOL_CHECKED);
      break;
    }
  }

  if (!have) {
    pool_perms[pool] = POOL_CHECKING;

    char oid_buf[32];
    snprintf(oid_buf, sizeof(oid_buf), "%llx.00000000", (unsigned long long)in->ino);
    object_t oid = oid_buf;

    C_SaferCond rd_cond;
    ObjectOperation rd_op;
    rd_op.stat(NULL, (utime_t*)NULL, NULL);

    objecter->mutate(oid, OSDMap::file_to_object_locator(in->layout), rd_op,
		     in->snaprealm->get_snap_context(), ceph_clock_now(cct), 0,
		     &rd_cond, NULL);

    C_SaferCond wr_cond;
    ObjectOperation wr_op;
    wr_op.create(true);

    objecter->mutate(oid, OSDMap::file_to_object_locator(in->layout), wr_op,
		     in->snaprealm->get_snap_context(), ceph_clock_now(cct), 0,
		     &wr_cond, NULL);

    client_lock.Unlock();
    int rd_ret = rd_cond.wait();
    int wr_ret = wr_cond.wait();
    client_lock.Lock();

    bool errored = false;

    if (rd_ret == 0 || rd_ret == -ENOENT)
      have |= POOL_READ;
    else if (rd_ret != -EPERM) {
      ldout(cct, 10) << "check_pool_perm on pool " << pool
		     << " rd_err = " << rd_ret << " wr_err = " << wr_ret << dendl;
      errored = true;
    }

    if (wr_ret == 0 || wr_ret == -EEXIST)
      have |= POOL_WRITE;
    else if (wr_ret != -EPERM) {
      ldout(cct, 10) << "check_pool_perm on pool " << pool
		     << " rd_err = " << rd_ret << " wr_err = " << wr_ret << dendl;
      errored = true;
    }

    if (errored) {
      // Indeterminate: erase CHECKING state so that subsequent calls re-check.
      // Raise EIO because actual error code might be misleading for
      // userspace filesystem user.
      pool_perms.erase(pool);
      signal_cond_list(waiting_for_pool_perm);
      return -EIO;
    }

    pool_perms[pool] = have | POOL_CHECKED;
    signal_cond_list(waiting_for_pool_perm);
  }

  if ((need & CEPH_CAP_FILE_RD) && !(have & POOL_READ)) {
    ldout(cct, 10) << "check_pool_perm on pool " << pool
		   << " need " << ccap_string(need) << ", but no read perm" << dendl;
    return -EPERM;
  }
  if ((need & CEPH_CAP_FILE_WR) && !(have & POOL_WRITE)) {
    ldout(cct, 10) << "check_pool_perm on pool " << pool
		   << " need " << ccap_string(need) << ", but no write perm" << dendl;
    return -EPERM;
  }

  return 0;
}

void Client::set_filer_flags(int flags)
{
  Mutex::Locker l(client_lock);
  assert(flags == 0 ||
	 flags == CEPH_OSD_FLAG_LOCALIZE_READS);
  objecter->add_global_op_flags(flags);
}

void Client::clear_filer_flags(int flags)
{
  Mutex::Locker l(client_lock);
  assert(flags == CEPH_OSD_FLAG_LOCALIZE_READS);
  objecter->clear_global_op_flag(flags);
}

/**
 * This is included in cap release messages, to cause
 * the MDS to wait until this OSD map epoch.  It is necessary
 * in corner cases where we cancel RADOS ops, so that
 * nobody else tries to do IO to the same objects in
 * the same epoch as the cancelled ops.
 */
void Client::set_cap_epoch_barrier(epoch_t e)
{
  ldout(cct, 5) << __func__ << " epoch = " << e << dendl;
  cap_epoch_barrier = e;
}

const char** Client::get_tracked_conf_keys() const
{
  static const char* keys[] = {
    "client_cache_size",
    "client_cache_mid",
    NULL
  };
  return keys;
}

void Client::handle_conf_change(const struct md_config_t *conf,
				const std::set <std::string> &changed)
{
  if (changed.count("client_cache_size") ||
      changed.count("client_cache_mid")) {
    lru.lru_set_max(cct->_conf->client_cache_size);
    lru.lru_set_midpoint(cct->_conf->client_cache_mid);
  }
}
<|MERGE_RESOLUTION|>--- conflicted
+++ resolved
@@ -2502,14 +2502,9 @@
       if (req->got_unsafe) {
 	lderr(cct) << "kick_requests_closed removing unsafe request " << req->get_tid() << dendl;
 	req->unsafe_item.remove_myself();
-<<<<<<< HEAD
-	unregister_request(req);
-=======
 	req->unsafe_dir_item.remove_myself();
 	signal_cond_list(req->waitfor_safe);
-	mds_requests.erase(req->get_tid());
-	put_request(req);
->>>>>>> b20ea430
+	unregister_request(req);
       }
     }
   }
