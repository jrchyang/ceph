// -*- mode:C++; tab-width:8; c-basic-offset:2; indent-tabs-mode:t -*- 
// vim: ts=8 sw=2 smarttab
/*
 * Ceph - scalable distributed file system
 *
 * Copyright (C) 2004-2006 Sage Weil <sage@newdream.net>
 *
 * This is free software; you can redistribute it and/or
 * modify it under the terms of the GNU Lesser General Public
 * License version 2.1, as published by the Free Software 
 * Foundation.  See file COPYING.
 * 
 */

#include <sys/stat.h>
#include <iostream>
#include <string>
using namespace std;

#include "config.h"

#include "mon/MonMap.h"
#include "mon/MonClient.h"
#include "msg/SimpleMessenger.h"
#include "messages/MMonCommand.h"
#include "messages/MMonCommandAck.h"

#include "common/Timer.h"
#include "common/common_init.h"

#ifndef DARWIN
#include <envz.h>
#endif // DARWIN

#include <sys/types.h>
#include <sys/stat.h>
#include <fcntl.h>

extern "C" {
#include <histedit.h>
}



Mutex lock("ceph.cc lock");
Cond cond;
Messenger *messenger = 0;
SafeTimer timer(lock);
MonClient mc;

const char *outfile = 0;



// sync command
vector<string> pending_cmd;
bufferlist pending_bl;
bool reply;
string reply_rs;
int reply_rc;
bufferlist reply_bl;
entity_inst_t reply_from;
Context *resend_event = 0;



// observe (push)
#include "mon/ClientMap.h"
#include "mon/PGMap.h"
#include "mon/ClientMap.h"
#include "osd/OSDMap.h"
#include "mds/MDSMap.h"
#include "include/LogEntry.h"
#include "include/ClassLibrary.h"
#include "include/AuthLibrary.h"

#include "mon/mon_types.h"

#include "messages/MMonObserve.h"
#include "messages/MMonObserveNotify.h"

int observe = 0;
static PGMap pgmap;
static MDSMap mdsmap;
static OSDMap osdmap;
static ClientMap clientmap;

static set<int> registered;

version_t map_ver[PAXOS_NUM];

version_t last_seen_version = 0;

void handle_observe(MMonObserve *observe)
{
  dout(1) << observe->get_source() << " -> " << get_paxos_name(observe->machine_id)
	  << " registered" << dendl;
  lock.Lock();
  registered.insert(observe->machine_id);  
  lock.Unlock();
}

void handle_notify(MMonObserveNotify *notify)
{
  dout(1) << notify->get_source() << " -> " << get_paxos_name(notify->machine_id)
	  << " v" << notify->ver
	  << (notify->is_latest ? " (latest)" : "")
	  << dendl;
  
  if (ceph_fsid_compare(&notify->fsid, &mc.monmap.fsid)) {
    dout(0) << notify->get_source_inst() << " notify fsid " << notify->fsid << " != " << mc.monmap.fsid << dendl;
    delete notify;
    return;
  }

  if (map_ver[notify->machine_id] >= notify->ver)
    return;
  
  switch (notify->machine_id) {
  case PAXOS_PGMAP:
    {
      bufferlist::iterator p = notify->bl.begin();
      if (notify->is_latest) {
	pgmap.decode(p);
      } else {
	PGMap::Incremental inc;
	inc.decode(p);
	pgmap.apply_incremental(inc);
      }
      dout(0) << "    pg " << pgmap << dendl;
      break;
    }

  case PAXOS_MDSMAP:
    mdsmap.decode(notify->bl);
    dout(0) << "   mds " << mdsmap << dendl;
    break;

  case PAXOS_OSDMAP:
    {
      if (notify->is_latest) {
	osdmap.decode(notify->bl);
      } else {
	OSDMap::Incremental inc(notify->bl);
	osdmap.apply_incremental(inc);
      }
      dout(0) << "   osd " << osdmap << dendl;
    }
    break;

  case PAXOS_CLIENTMAP:
    {
      bufferlist::iterator p = notify->bl.begin();
      clientmap.decode(p);
      dout(0) << "client " << clientmap << dendl;
    }
    break;

  case PAXOS_LOG:
    {
      bufferlist::iterator p = notify->bl.begin();
      if (notify->is_latest) {
	LogSummary summary;
	::decode(summary, p);
	// show last log message
	if (!summary.tail.empty())
	  dout(0) << "   log " << summary.tail.back() << dendl;
      } else {
	LogEntry le;
	while (!p.end()) {
	  le.decode(p);
	  dout(0) << "   log " << le << dendl;
	}
      }
      break;
    }

  case PAXOS_CLASS:
    {
      bufferlist::iterator p = notify->bl.begin();
      if (notify->is_latest) {
	ClassLibrary list;
	::decode(list, p);
	// show the first class info
        map<string, ClassVersionMap>::iterator mapiter = list.library_map.begin();
	if (mapiter != list.library_map.end()) {
          ClassVersionMap& map = mapiter->second;
          tClassVersionMap::iterator iter = map.begin();

          if (iter != map.end())
	    dout(0) << "   class " <<  iter->second << dendl;
	}
      } else {
	ClassInfo info;

	while (!p.end()) {
          info.decode(p);
	  dout(0) << "   class " << info << dendl;
	}
      }
      break;
    }

<<<<<<< HEAD
  case PAXOS_AUTH:
    {
      bufferlist::iterator p = notify->bl.begin();
      if (notify->is_latest) {
	KeysServerData data;
	::decode(data, p);
	dout(0) << "   auth " << dendl;
#if 0
	// show the first class info
        map<EntityName, CryptoKey>::iterator mapiter = list.keys.secrets_begin();
	if (mapiter != list.keys.secrets_end()) {
	    dout(0) << "   auth " <<  mapiter->first.to_str() << dendl;
	}
#endif
      } else {
	AuthLibEntry entry;

	while (!p.end()) {
          entry.decode(p);
	  dout(0) << "   auth " << entry.name.to_str() << dendl;
	}
      }
      break;
    }
=======
  case PAXOS_MONMAP:
    {
      mc.monmap.decode(notify->bl);
      dout(0) << "   mon " << mc.monmap << dendl;
    }
    break;

  default:
    dout(0) << "  ignoring unknown machine id " << notify->machine_id << dendl;
>>>>>>> 0b26194f
  }

  map_ver[notify->machine_id] = notify->ver;
}

static void send_observe_requests();

class C_ObserverRefresh : public Context {
public:
  bool newmon;
  C_ObserverRefresh(bool n) : newmon(n) {}
  void finish(int r) {
    send_observe_requests();
  }
};

static void send_observe_requests()
{
  dout(1) << "send_observe_requests " << dendl;

  bool sent = false;
  for (int i=0; i<PAXOS_NUM; i++) {
    MMonObserve *m = new MMonObserve(mc.monmap.fsid, i, map_ver[i]);
    dout(1) << "mon" << " <- observe " << get_paxos_name(i) << dendl;
    mc.send_mon_message(m);
    sent = true;
  }

  registered.clear();
  float seconds = g_conf.paxos_observer_timeout/2;
  dout(1) << " refresh after " << seconds << " with same mon" << dendl;
  timer.add_event_after(seconds, new C_ObserverRefresh(false));
}



// watch (poll)
int watch = 0;
enum { OSD, MON, MDS, CLIENT, LAST };
int which = 0;
int same = 0;
const char *prefix[4] = { "mds", "osd", "pg", "client" };
map<string,string> status;

int lines = 0;

// refresh every second
void get_status(bool newmon=false);

struct C_Refresh : public Context {
  void finish(int r) {
    get_status(true);
  }
};

Context *event = 0;

void get_status(bool newmon)
{
  vector<string> vcmd(2);
  vcmd[0] = prefix[which];
  vcmd[1] = "stat";
  
  MMonCommand *m = new MMonCommand(mc.monmap.fsid, last_seen_version);
  m->cmd.swap(vcmd);
  mc.send_mon_message(m);

  event = new C_Refresh;
  timer.add_event_after(.2, event);
}

void handle_ack(MMonCommandAck *ack)
{
  if (watch) {
    lock.Lock();

    which++;
    which = which % LAST;

    if(ack->version > last_seen_version)
      last_seen_version = ack->version;

    string w = ack->cmd[0];
    if (ack->rs != status[w]) {
      status[w] = ack->rs;
      generic_dout(0) << w << " " << status[w] << dendl;
      lines++;

      if (lines > 20) {
	generic_dout(0) << dendl;
	for (map<string,string>::iterator p = status.begin(); p != status.end(); p++)
	  generic_dout(0) << p->first << " " << p->second << dendl;
	generic_dout(0) << dendl;	
	lines = 0;
      }

      if (event)
	timer.cancel_event(event);
      get_status();
    }
    
    lock.Unlock();
  } else {
    lock.Lock();
    reply = true;
    reply_from = ack->get_source_inst();
    reply_rs = ack->rs;
    reply_rc = ack->r;
    reply_bl = ack->get_data();
    cond.Signal();
    if (resend_event) {
      timer.cancel_event(resend_event);
      resend_event = 0;
    }
    lock.Unlock();
  }
}

void send_command()
{
  MMonCommand *m = new MMonCommand(mc.monmap.fsid, last_seen_version);
  m->cmd = pending_cmd;
  m->get_data() = pending_bl;

  generic_dout(0) << "mon" << " <- " << pending_cmd << dendl;
  mc.send_mon_message(m);
}


class Admin : public Dispatcher {
  bool ms_dispatch(Message *m) {
    switch (m->get_type()) {
    case MSG_MON_COMMAND_ACK:
      handle_ack((MMonCommandAck*)m);
      break;
    case MSG_MON_OBSERVE_NOTIFY:
      handle_notify((MMonObserveNotify *)m);
      break;
    case MSG_MON_OBSERVE:
      handle_observe((MMonObserve *)m);
      break;
    case CEPH_MSG_MON_MAP:
      delete m;
      break;
    default:
      return false;
    }
    return true;
  }

  void ms_handle_connect(Connection *con) {
    if (con->get_peer_type() == CEPH_ENTITY_TYPE_MON) {
      lock.Lock();
      if (observe)
	send_observe_requests();
      if (pending_cmd.size())
	send_command();
      lock.Unlock();
    }
  }
  bool ms_handle_reset(Connection *con) { return false; }
  void ms_handle_remote_reset(Connection *con) {}

} dispatcher;

int do_command(vector<string>& cmd, bufferlist& bl, string& rs, bufferlist& rbl)
{
  Mutex::Locker l(lock);

  pending_cmd = cmd;
  pending_bl = bl;
  reply = false;
  
  send_command();

  while (!reply)
    cond.Wait(lock);

  rs = rs;
  rbl = reply_bl;
  generic_dout(0) << reply_from.name << " -> '"
		  << reply_rs << "' (" << reply_rc << ")"
		  << dendl;

  return reply_rc;
}



void usage() 
{
  cerr << "usage: ceph [options] [commands]" << std::endl;
  cerr << "If no commands are specified, enter interactive mode.\n";
  cerr << "Commands:" << std::endl;
  cerr << "   stop              -- cleanly shut down file system" << std::endl
       << "   (osd|pg|mds) stat -- get monitor subsystem status" << std::endl
       << "   ..." << std::endl;
  cerr << "Options:" << std::endl;
  cerr << "   -i infile\n";
  cerr << "   -o outfile\n";
  cerr << "        specify input or output file (for certain commands)\n";
  cerr << "   -w or --watch\n";
  cerr << "        watch mds, osd, pg status changes in real time (push)\n";
  cerr << "   -p or --poll\n";
  cerr << "        watch mds, osd, pg status changes in real time (poll)\n";
  generic_client_usage();
}


const char *cli_prompt(EditLine *e) {
  return "ceph> ";
}

int do_cli()
{
  /* emacs style */
  EditLine *el = el_init("ceph", stdin, stdout, stderr);
  el_set(el, EL_PROMPT, &cli_prompt);
  el_set(el, EL_EDITOR, "emacs");

  History *myhistory = history_init();
  if (myhistory == 0) {
    fprintf(stderr, "history could not be initialized\n");
    return 1;
  }

  HistEvent ev;

  /* Set the size of the history */
  history(myhistory, &ev, H_SETSIZE, 800);

  /* This sets up the call back functions for history functionality */
  el_set(el, EL_HIST, history, myhistory);

  Tokenizer *tok = tok_init(NULL);

  bufferlist in;
  while (1) {
    int count;  // # chars read
    const char *line = el_gets(el, &count);

    if (!count) {
      cout << "quit" << std::endl;
      break;
    }

    //cout << "typed '" << line << "'" << std::endl;

    if (strcmp(line, "quit\n") == 0)
      break;

    history(myhistory, &ev, H_ENTER, line);

    int argc;
    const char **argv;
    tok_str(tok, line, &argc, &argv);
    tok_reset(tok);

    vector<string> cmd;
    const char *infile = 0;
    const char *outfile = 0;
    for (int i=0; i<argc; i++) {
      if (strcmp(argv[i], ">") == 0 && i < argc-1) {
	outfile = argv[++i];
	continue;
      }
      if (argv[i][0] == '>') {
	outfile = argv[i] + 1;
	while (*outfile == ' ') outfile++;
	continue;
      }
      if (strcmp(argv[i], "<") == 0 && i < argc-1) {
	infile = argv[++i];
	continue;
      }
      if (argv[i][0] == '<') {
	infile = argv[i] + 1;
	while (*infile == ' ') infile++;
	continue;
      }
      cmd.push_back(argv[i]);
    }
    if (cmd.empty())
      continue;

    if (cmd.size() == 1 && cmd[0] == "print") {
      cout << "----" << std::endl;
      write(1, in.c_str(), in.length());
      cout << "---- (" << in.length() << " bytes)" << std::endl;
      continue;
    }

    //cout << "cmd is " << cmd << std::endl;

    bufferlist out;
    if (infile) {
      if (out.read_file(infile) == 0) {
	cout << "read " << out.length() << " from " << infile << std::endl;
      } else {
	char buf[80];
	cerr << "couldn't read from " << infile << ": " << strerror_r(errno, buf, sizeof(buf)) << std::endl;
	continue;
      }
    }

    in.clear();
    string rs;
    do_command(cmd, out, rs, in);

    if (in.length()) {
      if (outfile) {
	if (strcmp(outfile, "-") == 0) {
	  cout << "----" << std::endl;
	  write(1, in.c_str(), in.length());
	  cout << "---- (" << in.length() << " bytes)" << std::endl;
	} else {
	  in.write_file(outfile);
	  cout << "wrote " << in.length() << " to " << outfile << std::endl;
	}
      } else {
	cout << "got " << in.length() << " byte payload; 'print' to dump to terminal, or add '>-' to command." << std::endl;
      }
    }
  }

  history_end(myhistory);
  el_end(el);

  return 0;
}





int main(int argc, const char **argv, const char *envp[])
{
  DEFINE_CONF_VARS(usage);
  vector<const char*> args;
  argv_to_vec(argc, argv, args);
  env_to_vec(args);
  common_init(args, "ceph", false, true);
  char *fname;

  vec_to_argv(args, argc, argv);

  srand(getpid());

  bufferlist indata;
  vector<const char*> nargs;

  FOR_EACH_ARG(args) {
    if (CONF_ARG_EQ("out_file", 'o')) {
      CONF_SAFE_SET_ARG_VAL(&outfile, OPT_STR);
    } else if (CONF_ARG_EQ("in_data", 'i')) {
      CONF_SAFE_SET_ARG_VAL(&fname, OPT_STR);
      int fd = ::open(fname, O_RDONLY);
      struct stat st;
      if (::fstat(fd, &st) == 0) {
	indata.push_back(buffer::create(st.st_size));
	indata.zero();
	::read(fd, indata.c_str(), st.st_size);
	::close(fd);
	cout << "read " << st.st_size << " bytes from " << args[i] << std::endl;
      }
    } else if (CONF_ARG_EQ("watch", 'w')) {
      CONF_SAFE_SET_ARG_VAL(&observe, OPT_BOOL);
    } else if (CONF_ARG_EQ("poll", 'p')) {
      CONF_SAFE_SET_ARG_VAL(&watch, OPT_BOOL);
    } else if (CONF_ARG_EQ("help", 'h')) {
      usage();
    } else if (args[i][0] == '-' && nargs.empty()) {
      cerr << "unrecognized option " << args[i] << std::endl;
      usage();
    } else
      nargs.push_back(args[i]);
  }

  // build command
  vector<string> vcmd;
  string cmd;
  if (!watch) {
    for (unsigned i=0; i<nargs.size(); i++) {
      if (i) cmd += " ";
      cmd += nargs[i];
      vcmd.push_back(string(nargs[i]));
    }
  }

  // get monmap
  if (mc.build_initial_monmap() < 0)
    return -1;
  
  // start up network
  SimpleMessenger rank;
  messenger = rank.register_entity(entity_name_t::ADMIN());
  messenger->add_dispatcher_head(&dispatcher);

  rank.start();

  mc.set_messenger(messenger);
  mc.init();

  if (mc.get_monmap() < 0)
    return -1;

  if (watch) {
    lock.Lock();
    get_status();
    lock.Unlock();
  }
  if (observe) {
    lock.Lock();
    send_observe_requests();
    lock.Unlock();
  }
  if (!watch && !observe) {
    if (vcmd.size()) {
      
      string rs;
      bufferlist odata;
      do_command(vcmd, indata, rs, odata);
      
      int len = odata.length();
      if (len) {
	if (outfile) {
	  if (strcmp(outfile, "-") == 0) {
	    ::write(1, odata.c_str(), len);
	  } else {
	    odata.write_file(outfile);
	  }
	  generic_dout(0) << "wrote " << len << " byte payload to " << outfile << dendl;
	} else {
	  generic_dout(0) << "got " << len << " byte payload, discarding (specify -o <outfile)" << dendl;
	}
      }
    } else {
      // interactive mode
      do_cli();
    }
    
    messenger->shutdown();
  }


  // wait for messenger to finish
  rank.wait();
  messenger->destroy();
  return 0;
}
<|MERGE_RESOLUTION|>--- conflicted
+++ resolved
@@ -201,7 +201,6 @@
       break;
     }
 
-<<<<<<< HEAD
   case PAXOS_AUTH:
     {
       bufferlist::iterator p = notify->bl.begin();
@@ -226,7 +225,7 @@
       }
       break;
     }
-=======
+
   case PAXOS_MONMAP:
     {
       mc.monmap.decode(notify->bl);
@@ -236,7 +235,6 @@
 
   default:
     dout(0) << "  ignoring unknown machine id " << notify->machine_id << dendl;
->>>>>>> 0b26194f
   }
 
   map_ver[notify->machine_id] = notify->ver;
