// -*- mode:C++; tab-width:8; c-basic-offset:2; indent-tabs-mode:t -*-
// vim: ts=8 sw=2 smarttab
/*
 * Ceph - scalable distributed file system
 *
 * Copyright (C) 2004-2012 Sage Weil <sage@newdream.net>
 *
 * This is free software; you can redistribute it and/or
 * modify it under the terms of the GNU Lesser General Public
 * License version 2.1, as published by the Free Software
 * Foundation.  See file COPYING.
 *
 */

#ifndef CEPH_LIBRADOS_IOCTXIMPL_H
#define CEPH_LIBRADOS_IOCTXIMPL_H

#include "common/Cond.h"
#include "common/Mutex.h"
#include "common/snap_types.h"
#include "include/atomic.h"
#include "include/types.h"
#include "include/rados/librados.h"
#include "include/rados/librados.hpp"
#include "include/xlist.h"
#include "osd/osd_types.h"
#include "osdc/Objecter.h"

class RadosClient;

struct librados::IoCtxImpl {
  atomic_t ref_cnt;
  RadosClient *client;
  int64_t poolid;
  string pool_name;
  snapid_t snap_seq;
  ::SnapContext snapc;
  uint64_t assert_ver;
  map<object_t, uint64_t> assert_src_version;
  version_t last_objver;
  uint32_t notify_timeout;
  object_locator_t oloc;

  Mutex aio_write_list_lock;
  ceph_tid_t aio_write_seq;
  Cond aio_write_cond;
  xlist<AioCompletionImpl*> aio_write_list;
  map<ceph_tid_t, std::list<AioCompletionImpl*> > aio_write_waiters;

  Objecter *objecter;

  IoCtxImpl();
<<<<<<< HEAD
  IoCtxImpl(RadosClient *c, Objecter *objecter,
	    int poolid, const char *pool_name, snapid_t s);
=======
  IoCtxImpl(RadosClient *c, Objecter *objecter, Mutex *client_lock,
	    int64_t poolid, const char *pool_name, snapid_t s);
>>>>>>> 53929ba1

  void dup(const IoCtxImpl& rhs) {
    // Copy everything except the ref count
    client = rhs.client;
    poolid = rhs.poolid;
    pool_name = rhs.pool_name;
    snap_seq = rhs.snap_seq;
    snapc = rhs.snapc;
    assert_ver = rhs.assert_ver;
    assert_src_version = rhs.assert_src_version;
    last_objver = rhs.last_objver;
    notify_timeout = rhs.notify_timeout;
    oloc = rhs.oloc;
    objecter = rhs.objecter;
  }

  void set_snap_read(snapid_t s);
  int set_snap_write_context(snapid_t seq, vector<snapid_t>& snaps);

  void get() {
    ref_cnt.inc();
  }

  void put() {
    if (ref_cnt.dec() == 0)
      delete this;
  }

  void queue_aio_write(struct AioCompletionImpl *c);
  void complete_aio_write(struct AioCompletionImpl *c);
  void flush_aio_writes_async(AioCompletionImpl *c);
  void flush_aio_writes();

  int64_t get_id() {
    return poolid;
  }

  uint32_t get_object_hash_position(const std::string& oid);
  uint32_t get_object_pg_hash_position(const std::string& oid);

  ::ObjectOperation *prepare_assert_ops(::ObjectOperation *op);

  // snaps
  int snap_list(vector<uint64_t> *snaps);
  int snap_lookup(const char *name, uint64_t *snapid);
  int snap_get_name(uint64_t snapid, std::string *s);
  int snap_get_stamp(uint64_t snapid, time_t *t);
  int snap_create(const char* snapname);
  int selfmanaged_snap_create(uint64_t *snapid);
  int snap_remove(const char* snapname);
  int rollback(const object_t& oid, const char *snapName);
  int selfmanaged_snap_remove(uint64_t snapid);
  int selfmanaged_snap_rollback_object(const object_t& oid,
                                       ::SnapContext& snapc, uint64_t snapid);

  // io
  int nlist(Objecter::NListContext *context, int max_entries);
  uint32_t nlist_seek(Objecter::NListContext *context, uint32_t pos);
  int list(Objecter::ListContext *context, int max_entries);
  uint32_t list_seek(Objecter::ListContext *context, uint32_t pos);
  int create(const object_t& oid, bool exclusive);
  int write(const object_t& oid, bufferlist& bl, size_t len, uint64_t off);
  int append(const object_t& oid, bufferlist& bl, size_t len);
  int write_full(const object_t& oid, bufferlist& bl);
  int clone_range(const object_t& dst_oid, uint64_t dst_offset,
                  const object_t& src_oid, uint64_t src_offset, uint64_t len);
  int read(const object_t& oid, bufferlist& bl, size_t len, uint64_t off);
  int mapext(const object_t& oid, uint64_t off, size_t len,
	     std::map<uint64_t,uint64_t>& m);
  int sparse_read(const object_t& oid, std::map<uint64_t,uint64_t>& m,
		  bufferlist& bl, size_t len, uint64_t off);
  int remove(const object_t& oid);
  int stat(const object_t& oid, uint64_t *psize, time_t *pmtime);
  int trunc(const object_t& oid, uint64_t size);

  int tmap_update(const object_t& oid, bufferlist& cmdbl);
  int tmap_put(const object_t& oid, bufferlist& bl);
  int tmap_get(const object_t& oid, bufferlist& bl);
  int tmap_to_omap(const object_t& oid, bool nullok=false);

  int exec(const object_t& oid, const char *cls, const char *method, bufferlist& inbl, bufferlist& outbl);

  int getxattr(const object_t& oid, const char *name, bufferlist& bl);
  int setxattr(const object_t& oid, const char *name, bufferlist& bl);
  int getxattrs(const object_t& oid, map<string, bufferlist>& attrset);
  int rmxattr(const object_t& oid, const char *name);

  int operate(const object_t& oid, ::ObjectOperation *o, time_t *pmtime, int flags=0);
  int operate_read(const object_t& oid, ::ObjectOperation *o, bufferlist *pbl, int flags=0);
  int aio_operate(const object_t& oid, ::ObjectOperation *o,
		  AioCompletionImpl *c, const SnapContext& snap_context,
		  int flags);
  int aio_operate_read(const object_t& oid, ::ObjectOperation *o,
		       AioCompletionImpl *c, int flags, bufferlist *pbl);

  struct C_aio_Ack : public Context {
    librados::AioCompletionImpl *c;
    C_aio_Ack(AioCompletionImpl *_c);
    void finish(int r);
  };

  struct C_aio_stat_Ack : public Context {
    librados::AioCompletionImpl *c;
    time_t *pmtime;
    utime_t mtime;
    C_aio_stat_Ack(AioCompletionImpl *_c, time_t *pm);
    void finish(int r);
  };

  struct C_aio_Safe : public Context {
    AioCompletionImpl *c;
    C_aio_Safe(AioCompletionImpl *_c);
    void finish(int r);
  };

  int aio_read(const object_t oid, AioCompletionImpl *c,
	       bufferlist *pbl, size_t len, uint64_t off, uint64_t snapid);
  int aio_read(object_t oid, AioCompletionImpl *c,
	       char *buf, size_t len, uint64_t off, uint64_t snapid);
  int aio_sparse_read(const object_t oid, AioCompletionImpl *c,
		      std::map<uint64_t,uint64_t> *m, bufferlist *data_bl,
		      size_t len, uint64_t off, uint64_t snapid);
  int aio_write(const object_t &oid, AioCompletionImpl *c,
		const bufferlist& bl, size_t len, uint64_t off);
  int aio_append(const object_t &oid, AioCompletionImpl *c,
		 const bufferlist& bl, size_t len);
  int aio_write_full(const object_t &oid, AioCompletionImpl *c,
		     const bufferlist& bl);
  int aio_remove(const object_t &oid, AioCompletionImpl *c);
  int aio_exec(const object_t& oid, AioCompletionImpl *c, const char *cls,
	       const char *method, bufferlist& inbl, bufferlist *outbl);
  int aio_stat(const object_t& oid, AioCompletionImpl *c, uint64_t *psize, time_t *pmtime);
  int aio_cancel(AioCompletionImpl *c);

  int pool_change_auid(unsigned long long auid);
  int pool_change_auid_async(unsigned long long auid, PoolAsyncCompletionImpl *c);

  int hit_set_list(uint32_t hash, AioCompletionImpl *c,
		   std::list< std::pair<time_t, time_t> > *pls);
  int hit_set_get(uint32_t hash, AioCompletionImpl *c, time_t stamp,
		  bufferlist *pbl);

  void set_sync_op_version(version_t ver);
  int watch(const object_t& oid, uint64_t *cookie, librados::WatchCtx *ctx,
	    librados::WatchCtx2 *ctx2);
  int watch_check(uint64_t cookie);
  int unwatch(uint64_t cookie);
  int notify(const object_t& oid, bufferlist& bl, uint64_t timeout_ms,
	     bufferlist *preplybl, char **preply_buf, size_t *preply_buf_len);
  int notify_ack(const object_t& oid, uint64_t notify_id, uint64_t cookie,
		 bufferlist& bl);

  int set_alloc_hint(const object_t& oid,
                     uint64_t expected_object_size,
                     uint64_t expected_write_size);

  version_t last_version();
  void set_assert_version(uint64_t ver);
  void set_assert_src_version(const object_t& oid, uint64_t ver);
  void set_notify_timeout(uint32_t timeout);

};

#endif<|MERGE_RESOLUTION|>--- conflicted
+++ resolved
@@ -50,13 +50,8 @@
   Objecter *objecter;
 
   IoCtxImpl();
-<<<<<<< HEAD
   IoCtxImpl(RadosClient *c, Objecter *objecter,
-	    int poolid, const char *pool_name, snapid_t s);
-=======
-  IoCtxImpl(RadosClient *c, Objecter *objecter, Mutex *client_lock,
 	    int64_t poolid, const char *pool_name, snapid_t s);
->>>>>>> 53929ba1
 
   void dup(const IoCtxImpl& rhs) {
     // Copy everything except the ref count
